--- conflicted
+++ resolved
@@ -543,11 +543,7 @@
             name: vertex.name.clone(),
         };
 
-<<<<<<< HEAD
-        // If the dag has no edges and only has 1 vertex, we add this vertex as a
-=======
         // If the dag has no edges and only 1 vertex, we add this vertex as a
->>>>>>> dabf95e9
         // graph node.
         if dag.edges.is_empty() && dag.vertices.len() == 1 {
             let node = graph.add_node(vertex_ident.clone());
