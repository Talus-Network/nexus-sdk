--- conflicted
+++ resolved
@@ -635,7 +635,6 @@
     }
 
     #[test]
-<<<<<<< HEAD
     fn test_sui_event_desers_into_nexus_event_with_schedule_wrapper() {
         let dag = sui::ObjectID::random();
         let execution = sui::ObjectID::random();
@@ -743,7 +742,9 @@
 
         assert_eq!(scheduled.task, task);
         assert!(scheduled.from_periodic);
-=======
+    }
+
+    #[test]
     fn test_nexus_event_kind_name_returns_correct_name() {
         let dummy_event = NexusEventKind::RequestWalkExecution(RequestWalkExecutionEvent {
             dag: sui::ObjectID::random(),
@@ -769,6 +770,5 @@
 
         let dummy_event = NexusEventKind::LeaderClaimedGas(serde_json::json!({}));
         assert_eq!(dummy_event.name(), "LeaderClaimedGasEvent");
->>>>>>> dcbf49aa
     }
 }