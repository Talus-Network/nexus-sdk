--- conflicted
+++ resolved
@@ -70,8 +70,6 @@
 const MAX_SKIP_GLOBAL: usize = 2 * MAX_SKIP_PER_CHAIN;
 /// Maximum cached outgoing drafts (bounded LRU).
 const MAX_OUTGOING: usize = 1024;
-/// Deterministic SIV nonce (16-byte all-zero).
-const ZERO_NONCE: [u8; 16] = [0u8; 16];
 /// Each AES‑SIV nonce is 128‑bit.  We concatenate an 8‑byte random prefix with
 /// an 8‑byte big‑endian counter to get a unique value for every encryption.
 /// Note: We use AES‑128‑SIV with 32‑byte (256‑bit) keys for 128‑bit security.
@@ -537,18 +535,17 @@
     // hencrypt/hdecrypt unchanged
     fn hencrypt(&self, hk: &[u8; 32], pt: &[u8]) -> Result<Vec<u8>, RatchetError> {
         let cipher = Aes128SivAead::new_from_slice(hk)?;
+        let zero_nonce = Nonce::default();
         cipher
-            .encrypt(
-                Nonce::from_slice(&ZERO_NONCE),
-                Payload { msg: pt, aad: &[] },
-            )
+            .encrypt(&zero_nonce, Payload { msg: pt, aad: &[] })
             .map_err(Into::into)
     }
 
     fn hdecrypt(hk: &[u8; 32], data: &[u8]) -> Result<Header, RatchetError> {
         let cipher = Aes128SivAead::new_from_slice(hk)?;
+        let zero_nonce = Nonce::default();
         let pt = cipher.decrypt(
-            Nonce::from_slice(&ZERO_NONCE),
+            &zero_nonce,
             Payload {
                 msg: data,
                 aad: &[],
@@ -698,8 +695,10 @@
         full_ad.extend_from_slice(&enc_header);
         let cipher = Aes128SivAead::new_from_slice(&mk).unwrap();
         let nonce_bytes = self.nonce_seq_msg.next();
+        let mut nonce = Nonce::default();
+        nonce.copy_from_slice(&nonce_bytes);
         let mut ct = cipher.encrypt(
-            Nonce::from_slice(&nonce_bytes),
+            &nonce,
             Payload {
                 msg: plaintext,
                 aad: &full_ad,
@@ -759,11 +758,6 @@
         if used_nhk {
             self.skip_message_keys_he(header.pn, None)?;
             self.dh_ratchet_he(&header)?;
-<<<<<<< HEAD
-            self.skip_message_keys_he(header.n, self.hkr)?;
-            if let Some(ref hk) = self.hkr {
-                self.hkr = Some(Self::kdf_hk(hk));
-=======
 
             // 2. derive and cache keys for indices 0‥(N-1) with the current HK_r
             let hk_seed = self.hkr;
@@ -777,7 +771,6 @@
                 self.hkr = Some(hk);
             } else {
                 return Err(RatchetError::MissingHeaderKey);
->>>>>>> dcbf49aa
             }
         } else if self.ckr.is_none() {
             self.skip_message_keys_he(header.pn, None)?;
@@ -810,9 +803,11 @@
         let mut full_ad = ad.to_vec();
         full_ad.extend_from_slice(enc_header);
         let cipher = Aes128SivAead::new_from_slice(&mk).unwrap();
+        let mut nonce = Nonce::default();
+        nonce.copy_from_slice(nonce_bytes);
         let result = cipher
             .decrypt(
-                Nonce::from_slice(nonce_bytes),
+                &nonce,
                 Payload {
                     msg: ct,
                     aad: &full_ad,
@@ -1081,12 +1076,13 @@
         }
         let (nonce_bytes, ct) = ciphertext.split_at(NONCE_LEN);
         let cipher = Aes128SivAead::new_from_slice(mk).map_err(|_| RatchetError::CryptoError)?;
-        let nonce = Nonce::from_slice(nonce_bytes);
+        let mut nonce = Nonce::default();
+        nonce.copy_from_slice(nonce_bytes);
         let mut full_ad = ad.to_vec();
         full_ad.extend_from_slice(enc_header);
         cipher
             .decrypt(
-                nonce,
+                &nonce,
                 Payload {
                     msg: ct,
                     aad: &full_ad,
