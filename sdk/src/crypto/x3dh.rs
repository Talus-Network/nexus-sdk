--- conflicted
+++ resolved
@@ -350,23 +350,18 @@
 pub mod x25519_serde {
     use {
         super::X25519PublicKey,
-<<<<<<< HEAD
         serde::{
             de::{Error, SeqAccess, Visitor},
             Deserializer,
             Serializer,
         },
         std::fmt,
-=======
-        serde::{de::Deserialize, Deserializer, Serialize, Serializer},
->>>>>>> 56a63805
     };
 
     pub fn serialize<S>(key: &X25519PublicKey, serializer: S) -> Result<S::Ok, S::Error>
     where
         S: Serializer,
     {
-<<<<<<< HEAD
         serializer.serialize_bytes(key.as_bytes())
     }
 
@@ -410,24 +405,13 @@
 
             Ok(X25519PublicKey::from(bytes))
         }
-=======
-        key.as_bytes().to_vec().serialize(serializer)
->>>>>>> 56a63805
     }
 
     pub fn deserialize<'de, D>(deserializer: D) -> Result<X25519PublicKey, D::Error>
     where
         D: Deserializer<'de>,
     {
-        let bytes: Vec<u8> = Vec::deserialize(deserializer)?;
-
-        if bytes.len() != 32 {
-            return Err(serde::de::Error::custom("invalid X25519 public key length"));
-        }
-
-        let mut arr = [0u8; 32];
-        arr.copy_from_slice(&bytes);
-        Ok(X25519PublicKey::from(arr))
+        deserializer.deserialize_bytes(PublicKeyVisitor)
     }
 }
 
