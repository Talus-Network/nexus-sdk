use {
    crate::walrus::models::*,
    futures_util::StreamExt,
    reqwest::Client,
    serde::{de::DeserializeOwned, Serialize},
    std::{io, path::PathBuf},
    thiserror::Error,
    tokio::{fs::File, io::AsyncWriteExt},
};

// Publisher and Aggregator URLs are from <https://github.com/MystenLabs/walrus/blob/232d27ff7b3c2ba08aa4e10729b095f300b46384/docs/book/assets/operators.json>
// Walrus Default API Endpoints
pub const WALRUS_PUBLISHER_URL: &str = "https://publisher.walrus-testnet.walrus.space";
pub const WALRUS_AGGREGATOR_URL: &str = "https://aggregator.walrus-testnet.walrus.space";

/// Errors that can occur when interacting with the Walrus API
#[derive(Error, Debug)]
pub enum WalrusError {
    /// Error reading file from disk
    #[error("Failed to read file: {path:?}, error: {source}")]
    FileReadError {
        /// Path to the file that failed to be read
        path: PathBuf,
        /// The underlying IO error
        #[source]
        source: io::Error,
    },

    /// Error creating or writing to a file
    #[error("Failed to write to file: {path:?}, error: {source}")]
    FileWriteError {
        /// Path to the file that failed to be written
        path: PathBuf,
        /// The underlying IO error
        #[source]
        source: io::Error,
    },

    /// Error serializing data to JSON
    #[error("Failed to serialize data to JSON: {0}")]
    SerializationError(#[from] serde_json::Error),

    /// Error during HTTP request
    #[error("HTTP request failed: {message}")]
    RequestError {
        /// Error message
        message: String,
        /// The underlying reqwest error
        #[source]
        source: reqwest::Error,
    },

    /// Error from API response
    #[error("API error: {status_code} - {message}")]
    ApiError {
        /// HTTP status code
        status_code: u16,
        /// Error message from API
        message: String,
    },

    /// Error processing stream data
    #[error("Failed to process data stream: {0}")]
    StreamError(#[from] reqwest::Error),
}

/// Result type used throughout the Walrus client
pub type Result<T> = std::result::Result<T, WalrusError>;

/// Builder for WalrusClient configuration
pub struct WalrusClientBuilder {
    client: Client,
    publisher_url: String,
    aggregator_url: String,
}

impl Default for WalrusClientBuilder {
    /// Creates a default WalrusClientBuilder with standard configuration
    fn default() -> Self {
        Self {
            client: Client::new(),
            publisher_url: WALRUS_PUBLISHER_URL.to_string(),
            aggregator_url: WALRUS_AGGREGATOR_URL.to_string(),
        }
    }
}

impl WalrusClientBuilder {
    /// Create a new WalrusClientBuilder with default configuration
    pub fn new() -> Self {
        Self::default()
    }

    /// Set a custom HTTP client
    pub fn with_client(mut self, client: Client) -> Self {
        self.client = client;
        self
    }

    /// Set a custom publisher URL
    pub fn with_publisher_url(mut self, url: &str) -> Self {
        self.publisher_url = url.to_string();
        self
    }

    /// Set a custom aggregator URL
    pub fn with_aggregator_url(mut self, url: &str) -> Self {
        self.aggregator_url = url.to_string();
        self
    }

    /// Build the WalrusClient with the configured settings
    pub fn build(self) -> WalrusClient {
        WalrusClient {
            client: self.client,
            publisher_url: self.publisher_url,
            aggregator_url: self.aggregator_url,
        }
    }
}

/// Client for interacting with the Walrus decentralized blob storage system
pub struct WalrusClient {
    client: Client,
    publisher_url: String,
    aggregator_url: String,
}

impl Default for WalrusClient {
    /// Creates a default WalrusClient with standard configuration
    fn default() -> Self {
        WalrusClientBuilder::default().build()
    }
}

impl WalrusClient {
    /// Create a new WalrusClient with default configuration
    pub fn new() -> Self {
        Self::default()
    }

    /// Get a builder to create a customized WalrusClient
    pub fn builder() -> WalrusClientBuilder {
        WalrusClientBuilder::default()
    }

    /// Upload a file to Walrus
    ///
    /// # Arguments
    /// * `file_path` - Path to the file to upload
    /// * `epochs` - Number of epochs to store the file
    /// * `send_to` - Optional address to which the created Blob object should be sent
    ///
    /// # Returns
    /// * `Result<StorageInfo>` - Information about the uploaded file
    pub async fn upload_file(
        &self,
        file_path: &PathBuf,
        epochs: u64,
        send_to: Option<String>,
    ) -> Result<StorageInfo> {
        // Read file content
        let file_content =
            tokio::fs::read(file_path)
                .await
                .map_err(|e| WalrusError::FileReadError {
                    path: file_path.clone(),
                    source: e,
                })?;

        // Construct API URL with query parameters
        let mut url = format!("{}/v1/blobs?epochs={}", self.publisher_url, epochs);
        if let Some(address) = send_to {
            url.push_str(&format!("&send_object_to={}", address));
        }

        // Send PUT request
        let response = self
            .client
            .put(&url)
            .body(file_content)
            .send()
            .await
            .map_err(|e| WalrusError::RequestError {
                message: "Failed to upload file".to_string(),
                source: e,
            })?;

        if !response.status().is_success() {
<<<<<<< HEAD
            let status = response.status().as_u16();
            let error_text = response.text().await?;
            return Err(anyhow!(
                "Upload failed with status {}: {}",
                status,
                error_text
            ));
=======
            let status_code = response.status().as_u16();
            let error_text = response.text().await.unwrap_or_default();
            return Err(WalrusError::ApiError {
                status_code,
                message: error_text,
            });
>>>>>>> 64b62817
        }

        let storage_info =
            response
                .json::<StorageInfo>()
                .await
                .map_err(|e| WalrusError::RequestError {
                    message: "Failed to parse response".to_string(),
                    source: e,
                })?;

        Ok(storage_info)
    }

    /// Upload JSON data to Walrus
    ///
    /// # Arguments
    /// * `data` - Data to serialize as JSON and upload
    /// * `epochs` - Number of epochs to store the data
    /// * `send_to` - Optional address to which the created Blob object should be sent
    ///
    /// # Returns
    /// * `Result<StorageInfo>` - Information about the uploaded data
    pub async fn upload_json<T: Serialize>(
        &self,
        data: &T,
        epochs: u64,
        send_to: Option<String>,
    ) -> Result<StorageInfo> {
        // Serialize data to JSON
        let json_content = serde_json::to_vec(data).map_err(WalrusError::SerializationError)?;

        // Construct API URL with query parameters
        let mut url = format!("{}/v1/blobs?epochs={}", self.publisher_url, epochs);
        if let Some(address) = send_to {
            url.push_str(&format!("&send_object_to={}", address));
        }

        // Send PUT request with JSON content
        let response = self
            .client
            .put(&url)
            .header("Content-Type", "application/json")
            .body(json_content)
            .send()
            .await
            .map_err(|e| WalrusError::RequestError {
                message: "Failed to upload JSON data".to_string(),
                source: e,
            })?;

        if !response.status().is_success() {
<<<<<<< HEAD
            let status = response.status().as_u16();
            let error_text = response.text().await?;
            return Err(anyhow!(
                "Upload failed with status {}: {}",
                status,
                error_text
            ));
=======
            let status_code = response.status().as_u16();
            let error_text = response.text().await.unwrap_or_default();
            return Err(WalrusError::ApiError {
                status_code,
                message: error_text,
            });
>>>>>>> 64b62817
        }

        let storage_info =
            response
                .json::<StorageInfo>()
                .await
                .map_err(|e| WalrusError::RequestError {
                    message: "Failed to parse response".to_string(),
                    source: e,
                })?;

        Ok(storage_info)
    }

    /// Download a file from Walrus
    ///
    /// # Arguments
    /// * `blob_id` - The blob ID of the file to download
    /// * `output` - Path where the downloaded file should be saved
    pub async fn download_file(&self, blob_id: &str, output: &PathBuf) -> Result<()> {
        // Construct download URL
        let url = format!("{}/v1/blobs/{}", self.aggregator_url, blob_id);

        // Send GET request
        let response =
            self.client
                .get(&url)
                .send()
                .await
                .map_err(|e| WalrusError::RequestError {
                    message: "Failed to download blob".to_string(),
                    source: e,
                })?;

        if !response.status().is_success() {
<<<<<<< HEAD
            let status = response.status().as_u16();
            let error_text = response.text().await?;
            return Err(anyhow!(
                "Download failed with status {}: {}",
                status,
                error_text
            ));
=======
            let status_code = response.status().as_u16();
            let error_text = response.text().await.unwrap_or_default();
            return Err(WalrusError::ApiError {
                status_code,
                message: error_text,
            });
>>>>>>> 64b62817
        }

        // Stream the response body to file
        let mut file = File::create(output)
            .await
            .map_err(|e| WalrusError::FileWriteError {
                path: output.clone(),
                source: e,
            })?;

        let mut stream = response.bytes_stream();

        while let Some(chunk_result) = stream.next().await {
            let chunk = chunk_result.map_err(WalrusError::StreamError)?;
            file.write_all(&chunk)
                .await
                .map_err(|e| WalrusError::FileWriteError {
                    path: output.clone(),
                    source: e,
                })?;
        }

        Ok(())
    }

    /// Download and parse JSON data from Walrus
    ///
    /// # Arguments
    /// * `blob_id` - The blob ID of the JSON data to download
    ///
    /// # Returns
    /// * `Result<T>` - The parsed JSON data
    ///
    /// # Type Parameters
    /// * `T` - The type to deserialize the JSON into, must implement DeserializeOwned
    pub async fn read_json<T: DeserializeOwned>(&self, blob_id: &str) -> Result<T> {
        // Construct download URL
        let url = format!("{}/v1/blobs/{}", self.aggregator_url, blob_id);

        // Send GET request
        let response =
            self.client
                .get(&url)
                .send()
                .await
                .map_err(|e| WalrusError::RequestError {
                    message: "Failed to download JSON blob".to_string(),
                    source: e,
                })?;

        if !response.status().is_success() {
<<<<<<< HEAD
            let status = response.status().as_u16();
            let error_text = response.text().await?;
            return Err(anyhow!(
                "Download failed with status {}: {}",
                status,
                error_text
            ));
=======
            let status_code = response.status().as_u16();
            let error_text = response.text().await.unwrap_or_default();
            return Err(WalrusError::ApiError {
                status_code,
                message: error_text,
            });
>>>>>>> 64b62817
        }

        // Parse the JSON response
        let json_data = response
            .json::<T>()
            .await
            .map_err(|e| WalrusError::RequestError {
                message: "Failed to parse JSON data".to_string(),
                source: e,
            })?;

        Ok(json_data)
    }

    /// Verify if a blob exists in the Walrus network
    ///
    /// # Arguments
    /// * `blob_id` - The blob ID to verify
    ///
    /// # Returns
    /// * `Result<bool>` - True if the blob exists, false otherwise
    pub async fn verify_blob(&self, blob_id: &str) -> Result<bool> {
        // Construct URL to check blob existence
        let url = format!("{}/v1/blobs/{}", self.aggregator_url, blob_id);

        // Send HEAD request to check if blob exists
        let response =
            self.client
                .head(&url)
                .send()
                .await
                .map_err(|e| WalrusError::RequestError {
                    message: "Failed to verify blob existence".to_string(),
                    source: e,
                })?;

        Ok(response.status().is_success())
    }
}<|MERGE_RESOLUTION|>--- conflicted
+++ resolved
@@ -187,22 +187,12 @@
             })?;
 
         if !response.status().is_success() {
-<<<<<<< HEAD
-            let status = response.status().as_u16();
-            let error_text = response.text().await?;
-            return Err(anyhow!(
-                "Upload failed with status {}: {}",
-                status,
-                error_text
-            ));
-=======
             let status_code = response.status().as_u16();
             let error_text = response.text().await.unwrap_or_default();
             return Err(WalrusError::ApiError {
                 status_code,
                 message: error_text,
             });
->>>>>>> 64b62817
         }
 
         let storage_info =
@@ -255,22 +245,12 @@
             })?;
 
         if !response.status().is_success() {
-<<<<<<< HEAD
-            let status = response.status().as_u16();
-            let error_text = response.text().await?;
-            return Err(anyhow!(
-                "Upload failed with status {}: {}",
-                status,
-                error_text
-            ));
-=======
             let status_code = response.status().as_u16();
             let error_text = response.text().await.unwrap_or_default();
             return Err(WalrusError::ApiError {
                 status_code,
                 message: error_text,
             });
->>>>>>> 64b62817
         }
 
         let storage_info =
@@ -306,22 +286,12 @@
                 })?;
 
         if !response.status().is_success() {
-<<<<<<< HEAD
-            let status = response.status().as_u16();
-            let error_text = response.text().await?;
-            return Err(anyhow!(
-                "Download failed with status {}: {}",
-                status,
-                error_text
-            ));
-=======
             let status_code = response.status().as_u16();
             let error_text = response.text().await.unwrap_or_default();
             return Err(WalrusError::ApiError {
                 status_code,
                 message: error_text,
             });
->>>>>>> 64b62817
         }
 
         // Stream the response body to file
@@ -373,22 +343,12 @@
                 })?;
 
         if !response.status().is_success() {
-<<<<<<< HEAD
-            let status = response.status().as_u16();
-            let error_text = response.text().await?;
-            return Err(anyhow!(
-                "Download failed with status {}: {}",
-                status,
-                error_text
-            ));
-=======
             let status_code = response.status().as_u16();
             let error_text = response.text().await.unwrap_or_default();
             return Err(WalrusError::ApiError {
                 status_code,
                 message: error_text,
             });
->>>>>>> 64b62817
         }
 
         // Parse the JSON response
