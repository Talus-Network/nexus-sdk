--- conflicted
+++ resolved
@@ -11,21 +11,16 @@
 //! times where N is the length of the array.
 
 use {
-<<<<<<< HEAD
-    crate::{crypto::session::Session, types::StorageKind, walrus::WalrusClient},
-=======
     crate::{
         crypto::session::Session,
         types::StorageKind,
         walrus::{WalrusClient, WALRUS_MAX_EPOCHS},
     },
->>>>>>> dabf95e9
     enum_dispatch::enum_dispatch,
     serde::{Deserialize, Serialize},
     std::{collections::HashMap, sync::Arc},
     tokio::sync::Mutex,
 };
-<<<<<<< HEAD
 
 /// Nexus submit walk evaluation transaction size base size without any data.
 pub const NEXUS_BASE_TRANSACTION_SIZE: usize = 8 * 1024;
@@ -40,29 +35,12 @@
 
 // == NexusData ==
 
-=======
-
-/// Nexus submit walk evaluation transaction size base size without any data.
-pub const NEXUS_BASE_TRANSACTION_SIZE: usize = 8 * 1024;
-/// Max transaction size supported by Sui.
-pub const MAX_TRANSACTION_SIZE: usize = 128 * 1024;
-/// The length of a Walrus blob ID.
-pub const WALRUS_BLOB_ID_LENGTH: usize = 44;
-/// How much extra space per encrypted item is needed?
-pub const ENCRYPTION_BASE_SIZE: usize = 440;
-/// What is the inflation factor for encrypted data size?
-pub const ENCRYPTION_INFLATION_FACTOR: usize = 4;
-
-// == NexusData ==
-
->>>>>>> dabf95e9
 /// Note that the sole reason the top-level [`NexusData`] struct exists is to
 /// ensure that the inner `data` can only be accessed via [`DataStorage`]'s
 /// `fetch` and `commit` methods.
 #[derive(Clone, Debug, PartialEq, Eq)]
 pub struct NexusData {
-<<<<<<< HEAD
-    data: DataStorage,
+    pub(super) data: DataStorage,
 }
 
 #[cfg(test)]
@@ -103,7 +81,7 @@
     /// Example:
     ///
     /// ```
-    /// use nexus_sdk::types::{NexusData, StorageKind, Storable};
+    /// use nexus_sdk::types::{NexusData, StorageKind};
     ///
     /// let data = NexusData::new_inline(serde_json::json!({"key": "value"})).commit_inline_plain();
     ///
@@ -166,7 +144,7 @@
 pub struct StorageConf {
     pub walrus_publisher_url: Option<String>,
     pub walrus_aggregator_url: Option<String>,
-    pub walrus_save_for_epochs: Option<u64>,
+    pub walrus_save_for_epochs: Option<u8>,
 }
 
 #[derive(Clone, Debug, PartialEq, Eq, Deserialize, Serialize)]
@@ -211,10 +189,10 @@
 
 #[derive(Clone, Debug, PartialEq, Eq, Deserialize, Serialize)]
 pub struct InlineStorage {
-    data: serde_json::Value,
+    pub(super) data: serde_json::Value,
     /// Whether the data is encrypted and should be decrypted before use or
     /// encrypted before committing.
-    encrypted: bool,
+    pub(super) encrypted: bool,
 }
 
 impl Storable for InlineStorage {
@@ -260,10 +238,10 @@
 
 #[derive(Clone, Debug, PartialEq, Eq, Deserialize, Serialize)]
 pub struct WalrusStorage {
-    data: serde_json::Value,
+    pub(super) data: serde_json::Value,
     /// Whether the data is encrypted and should be decrypted before use or
     /// encrypted before committing.
-    encrypted: bool,
+    pub(super) encrypted: bool,
 }
 
 impl Storable for WalrusStorage {
@@ -332,6 +310,13 @@
         let store_for_epochs = conf.walrus_save_for_epochs.ok_or_else(|| {
             anyhow::anyhow!("Walrus save for epochs is not set in storage config")
         })?;
+
+        if store_for_epochs > WALRUS_MAX_EPOCHS {
+            return Err(anyhow::anyhow!(
+                "Walrus save for epochs exceeds maximum allowed ({})",
+                WALRUS_MAX_EPOCHS
+            ));
+        }
 
         let client = WalrusClient::builder()
             .with_publisher_url(walrus_publisher_url)
@@ -573,730 +558,6 @@
     Ok(remote_fields)
 }
 
-// == Parsing ==
-
-mod parser {
-    //! We represent nexus data onchain as a struct of
-    //! `{ storage: u8[], one: u8[], many: u8[][], encrypted: bool }`.
-    //!
-    //! However, storage has a special value [NEXUS_DATA_INLINE_STORAGE_TAG].
-    //! Therefore we represent [NexusData] as an enum within the codebase.
-    //!
-    //! `one` and `many` are mutually exclusive, meaning that if one is
-    //! present, the other cannot be. The `one` field is used for single values,
-    //! while the `many` field is used for arrays of values. The `encrypted` field
-    //! indicates whether the data is encrypted and should be decrypted before
-    //! use.
-
-    /// This is a hard-coded identifier for inline data in nexus.
-    /// Inline means you can parse it as is, without any additional processing.
-=======
-    pub(super) data: DataStorage,
-}
-
-#[cfg(test)]
-impl From<DataStorage> for NexusData {
-    fn from(data: DataStorage) -> Self {
-        Self { data }
-    }
-}
-
-impl NexusData {
-    /// Fetches the data from its storage location. This consumes `self`.
-    pub async fn fetch(
-        mut self,
-        conf: &StorageConf,
-        session: Arc<Mutex<Session>>,
-    ) -> anyhow::Result<DataStorage> {
-        self.data.fetch(conf, session).await?;
-
-        Ok(self.data)
-    }
-
-    /// Commits the data to its storage location. This consumes `self`.
-    pub async fn commit(
-        mut self,
-        conf: &StorageConf,
-        session: Arc<Mutex<Session>>,
-    ) -> anyhow::Result<DataStorage> {
-        self.data.commit(conf, session).await?;
-
-        Ok(self.data)
-    }
-
-    /// Convenience function that synchronously and infallibly creates a new
-    /// `NexusData` instance with inline, unencrypted data.
-    ///
-    /// This [`panic!`]s if used for any remote or encrypted storage.
-    ///
-    /// Example:
-    ///
-    /// ```
-    /// use nexus_sdk::types::{NexusData, StorageKind};
-    ///
-    /// let data = NexusData::new_inline(serde_json::json!({"key": "value"})).commit_inline_plain();
->>>>>>> dabf95e9
-    ///
-    /// assert_eq!(data.as_json(), &serde_json::json!({"key": "value"}));
-    /// assert!(!data.is_encrypted());
-    /// assert_eq!(data.storage_kind(), StorageKind::Inline);
-    /// ```
-    pub fn commit_inline_plain(self) -> DataStorage {
-        if self.data.storage_kind() != StorageKind::Inline || self.data.is_encrypted() {
-            panic!("commit_inline_plain can only be used for inline, unencrypted data");
-        }
-
-<<<<<<< HEAD
-    /// This is a hard-coded identifier for remote storage via Walrus.
-    /// Meaning we only store a reference to the data on-chain and fetch it
-    /// from Walrus when needed.
-    const NEXUS_DATA_WALRUS_STORAGE_TAG: &[u8] = b"walrus";
-
-    use {
-        super::*,
-        serde::{de::Deserializer, ser::Serializer},
-    };
-
-    #[derive(Serialize, Deserialize)]
-    struct NexusDataAsStruct {
-        /// Either identifies some remote storage or is equal to [NEXUS_DATA_INLINE_STORAGE_TAG]
-        /// if the data can be parsed as is.
-        storage: Vec<u8>,
-        one: Vec<u8>,
-        many: Vec<Vec<u8>>,
-        encrypted: bool,
-    }
-
-    impl<'de> Deserialize<'de> for NexusData {
-        fn deserialize<D>(deserializer: D) -> Result<Self, D::Error>
-        where
-            D: Deserializer<'de>,
-        {
-            let data: NexusDataAsStruct = Deserialize::deserialize(deserializer)?;
-
-            let value = if !data.one.is_empty() {
-                // If we're dealing with a single value, we assume that
-                // the data is a JSON string that can be parsed directly.
-                let str = String::from_utf8(data.one).map_err(serde::de::Error::custom)?;
-
-                serde_json::from_str(&str).map_err(serde::de::Error::custom)?
-            } else {
-                // If we're dealing with multiple values, we assume that
-                // the data is an array of JSON strings that can be parsed.
-                let mut values = Vec::with_capacity(data.many.len());
-
-                for value in data.many {
-                    let str = String::from_utf8(value).map_err(serde::de::Error::custom)?;
-
-                    values.push(serde_json::from_str(&str).map_err(serde::de::Error::custom)?);
-                }
-=======
-        self.data
-    }
-
-    /// Create inline data that is not encrypted.
-    pub fn new_inline(data: serde_json::Value) -> Self {
-        Self {
-            data: DataStorage::Inline(InlineStorage {
-                data,
-                encrypted: false,
-            }),
-        }
-    }
->>>>>>> dabf95e9
-
-    /// Create inline data that is encrypted.
-    pub fn new_inline_encrypted(data: serde_json::Value) -> Self {
-        Self {
-            data: DataStorage::Inline(InlineStorage {
-                data,
-                encrypted: true,
-            }),
-        }
-    }
-
-    /// Create walrus data that is not encrypted.
-    pub fn new_walrus(data: serde_json::Value) -> Self {
-        Self {
-            data: DataStorage::Walrus(WalrusStorage {
-                data,
-                encrypted: false,
-            }),
-        }
-    }
-
-<<<<<<< HEAD
-            match data.storage.as_ref() {
-                NEXUS_DATA_INLINE_STORAGE_TAG => Ok(NexusData {
-                    data: DataStorage::Inline(InlineStorage {
-                        data: value,
-                        encrypted: data.encrypted,
-                    }),
-                }),
-                NEXUS_DATA_WALRUS_STORAGE_TAG => Ok(NexusData {
-                    data: DataStorage::Walrus(WalrusStorage {
-                        data: value,
-                        encrypted: data.encrypted,
-                    }),
-                }),
-                // Add more...
-                _ => unimplemented!("Unknown storage type"),
-=======
-    /// Create walrus data that is encrypted.
-    pub fn new_walrus_encrypted(data: serde_json::Value) -> Self {
-        Self {
-            data: DataStorage::Walrus(WalrusStorage {
-                data,
-                encrypted: true,
-            }),
-        }
-    }
-}
-
-// == DataStorage ==
-
-#[derive(Clone, Debug, Default, PartialEq, Eq)]
-pub struct StorageConf {
-    pub walrus_publisher_url: Option<String>,
-    pub walrus_aggregator_url: Option<String>,
-    pub walrus_save_for_epochs: Option<u8>,
-}
-
-#[derive(Clone, Debug, PartialEq, Eq, Deserialize, Serialize)]
-#[enum_dispatch(Storable)]
-pub enum DataStorage {
-    Inline(InlineStorage),
-    Walrus(WalrusStorage),
-}
-
-#[cfg(test)]
-impl TryFrom<serde_json::Value> for DataStorage {
-    type Error = anyhow::Error;
-
-    fn try_from(value: serde_json::Value) -> Result<Self, Self::Error> {
-        let kind = value
-            .get("kind")
-            .and_then(|v| v.as_str())
-            .ok_or_else(|| anyhow::anyhow!("Missing or invalid 'kind' field"))?;
-
-        let data = value
-            .get("data")
-            .ok_or_else(|| anyhow::anyhow!("Missing 'data' field"))?;
-
-        let encrypted = value
-            .get("encrypted")
-            .and_then(|v| v.as_bool())
-            .ok_or_else(|| anyhow::anyhow!("Missing or invalid 'encrypted' field"))?;
-
-        match kind {
-            "inline" => Ok(Self::Inline(InlineStorage {
-                data: data.clone(),
-                encrypted,
-            })),
-            "walrus" => Ok(Self::Walrus(WalrusStorage {
-                data: data.clone(),
-                encrypted,
-            })),
-            _ => Err(anyhow::anyhow!("Invalid 'kind' value")),
-        }
-    }
-}
-
-#[derive(Clone, Debug, PartialEq, Eq, Deserialize, Serialize)]
-pub struct InlineStorage {
-    pub(super) data: serde_json::Value,
-    /// Whether the data is encrypted and should be decrypted before use or
-    /// encrypted before committing.
-    pub(super) encrypted: bool,
-}
-
-impl Storable for InlineStorage {
-    async fn fetch(&mut self, _: &StorageConf, session: Arc<Mutex<Session>>) -> anyhow::Result<()> {
-        if self.encrypted {
-            self.data = session.lock().await.decrypt_nexus_data_json(&self.data)?;
-        }
-
-        Ok(())
-    }
-
-    async fn commit(
-        &mut self,
-        _: &StorageConf,
-        session: Arc<Mutex<Session>>,
-    ) -> anyhow::Result<()> {
-        if self.encrypted {
-            session
-                .lock()
-                .await
-                .encrypt_nexus_data_json(&mut self.data)?;
-        }
-
-        Ok(())
-    }
-
-    fn storage_kind(&self) -> StorageKind {
-        StorageKind::Inline
-    }
-
-    fn into_json(self) -> serde_json::Value {
-        self.data
-    }
-
-    fn as_json(&self) -> &serde_json::Value {
-        &self.data
-    }
-
-    fn is_encrypted(&self) -> bool {
-        self.encrypted
-    }
-}
-
-#[derive(Clone, Debug, PartialEq, Eq, Deserialize, Serialize)]
-pub struct WalrusStorage {
-    pub(super) data: serde_json::Value,
-    /// Whether the data is encrypted and should be decrypted before use or
-    /// encrypted before committing.
-    pub(super) encrypted: bool,
-}
-
-impl Storable for WalrusStorage {
-    async fn fetch(
-        &mut self,
-        conf: &StorageConf,
-        session: Arc<Mutex<Session>>,
-    ) -> anyhow::Result<()> {
-        let walrus_aggregator_url = conf
-            .walrus_aggregator_url
-            .as_ref()
-            .ok_or_else(|| anyhow::anyhow!("Walrus aggregator URL is not set in storage config"))?;
-
-        let client = WalrusClient::builder()
-            .with_aggregator_url(walrus_aggregator_url)
-            .build();
-
-        // Fetch the data from Walrus using the client. The convention is that
-        // The key to read is either the data itself or the first element of
-        // the array if we're dealing with an array of values.
-        let blob_id = match &self.data {
-            serde_json::Value::Array(values) => {
-                if values.is_empty() {
-                    self.data = serde_json::Value::Array(vec![]);
-
-                    return Ok(());
-                }
-
-                values[0]
-                    .as_str()
-                    .ok_or_else(|| {
-                        anyhow::anyhow!("Cannot fetch data from Walrus: expected string key")
-                    })?
-                    .to_string()
-            }
-            serde_json::Value::String(key) => key.clone(),
-            _ => {
-                return Err(anyhow::anyhow!(
-                    "Cannot fetch data from Walrus: expected string key or array of string keys"
-                ))
->>>>>>> dabf95e9
-            }
-        };
-
-        let mut data = client.read_json::<serde_json::Value>(&blob_id).await?;
-
-        // Decrypt the data if needed.
-        if self.encrypted {
-            data = session.lock().await.decrypt_nexus_data_json(&data)?;
-        }
-
-        self.data = data;
-
-        Ok(())
-    }
-
-    async fn commit(
-        &mut self,
-        conf: &StorageConf,
-        session: Arc<Mutex<Session>>,
-    ) -> anyhow::Result<()> {
-        let walrus_publisher_url = conf
-            .walrus_publisher_url
-            .as_ref()
-            .ok_or_else(|| anyhow::anyhow!("Walrus publisher URL is not set in storage config"))?;
-
-        let store_for_epochs = conf.walrus_save_for_epochs.ok_or_else(|| {
-            anyhow::anyhow!("Walrus save for epochs is not set in storage config")
-        })?;
-
-        if store_for_epochs > WALRUS_MAX_EPOCHS {
-            return Err(anyhow::anyhow!(
-                "Walrus save for epochs exceeds maximum allowed ({})",
-                WALRUS_MAX_EPOCHS
-            ));
-        }
-
-        let client = WalrusClient::builder()
-            .with_publisher_url(walrus_publisher_url)
-            .build();
-
-        // Encrypt the data if needed.
-        if self.encrypted {
-            session
-                .lock()
-                .await
-                .encrypt_nexus_data_json(&mut self.data)?;
-        }
-
-        // Store data on Walrus using the client. If it's an array, we store
-        // the entire array as a single blob and repeat the key N times where
-        // N is the length of the array. This is a storage optimization. while
-        // keeping the information about the length of the array.
-
-        // Figure out if we're dealing with a single value or an array of values.
-        enum DataKind {
-            One,
-            Many(usize),
-        }
-
-        let data_kind = match &self.data {
-            serde_json::Value::Array(values) => {
-                if values.is_empty() {
-                    // No need to store empty arrays.
-                    self.data = serde_json::Value::Array(vec![]);
-
-                    return Ok(());
-                }
-
-                DataKind::Many(values.len())
-            }
-            _ => DataKind::One,
-        };
-
-        // Make the request.
-        let response = client
-            .upload_json(&self.data, store_for_epochs, None)
-            .await?;
-
-        let Some(info) = response.newly_created else {
-            // This should never happen, we just uploaded.
-            return Err(anyhow::anyhow!(
-                "Failed to store data on Walrus: no newly created blob info"
-            ));
-        };
-
-        // Now we have to return the key(s) referencing the data.
-        let data = match data_kind {
-            DataKind::One => serde_json::Value::String(info.blob_object.blob_id),
-            DataKind::Many(len) => serde_json::Value::Array(
-                std::iter::repeat_n(
-                    serde_json::Value::String(info.blob_object.blob_id.clone()),
-                    len,
-                )
-                .collect(),
-            ),
-        };
-
-        self.data = data;
-
-        Ok(())
-    }
-
-<<<<<<< HEAD
-    impl Serialize for NexusData {
-        fn serialize<S>(&self, serializer: S) -> Result<S::Ok, S::Error>
-        where
-            S: Serializer,
-        {
-            let data = match &self.data {
-                DataStorage::Inline(storage) => &storage.data,
-                DataStorage::Walrus(storage) => &storage.data,
-                // Add more...
-            };
-
-            let encrypted = self.data.is_encrypted();
-
-            let storage = match &self.data {
-                DataStorage::Inline { .. } => NEXUS_DATA_INLINE_STORAGE_TAG.to_vec(),
-                DataStorage::Walrus { .. } => NEXUS_DATA_WALRUS_STORAGE_TAG.to_vec(),
-                // Add more...
-            };
-
-            let (one, many) = match data {
-                serde_json::Value::Array(values) => {
-                    // If the data is an array, we serialize it as an array of
-                    // JSON strings in the `many` field.
-                    let mut many = Vec::with_capacity(values.len());
-
-                    for value in values {
-                        let str =
-                            serde_json::to_string(value).map_err(serde::ser::Error::custom)?;
-                        many.push(str.into_bytes());
-                    }
-
-                    (vec![], many)
-                }
-                _ => {
-                    // If the data is a single value, we serialize it as a
-                    // single JSON string in the `one` field.
-                    (
-                        serde_json::to_string(data)
-                            .map_err(serde::ser::Error::custom)?
-                            .into_bytes(),
-                        vec![],
-                    )
-=======
-    fn storage_kind(&self) -> StorageKind {
-        StorageKind::Walrus
-    }
-
-    fn into_json(self) -> serde_json::Value {
-        self.data
-    }
-
-    fn as_json(&self) -> &serde_json::Value {
-        &self.data
-    }
-
-    fn is_encrypted(&self) -> bool {
-        self.encrypted
-    }
-}
-
-/// Trait defining two methods for accessing and saving data based on its storage
-/// type.
-#[enum_dispatch]
-#[allow(async_fn_in_trait)]
-pub trait Storable {
-    /// Fetch the data from its storage location.
-    async fn fetch(
-        &mut self,
-        conf: &StorageConf,
-        session: Arc<Mutex<Session>>,
-    ) -> anyhow::Result<()>;
-
-    /// Commit the data to its storage location.
-    async fn commit(
-        &mut self,
-        conf: &StorageConf,
-        session: Arc<Mutex<Session>>,
-    ) -> anyhow::Result<()>;
-
-    /// Get the kind of storage used.
-    fn storage_kind(&self) -> StorageKind;
-
-    /// Extract the inner JSON value.
-    fn into_json(self) -> serde_json::Value;
-
-    /// Get a reference to the inner JSON value.
-    fn as_json(&self) -> &serde_json::Value;
-
-    /// Whether the data is encrypted and should be encrypted before committing
-    /// and decrypted after fetching.
-    fn is_encrypted(&self) -> bool;
-}
-
-// == Helpers ==
-
-/// Take a [`serde_json::Value`] object, and create a [`HashMap<String, NexusData>`].
-///
-/// This helper also takes:
-/// - [`Vec<String>`] that indicates which fields should be encrypted
-/// - [`Vec<String>`] that indicates which fields should be stored remotely
-/// - [`Option<StorageKind>`] that indicates the preferred remote storage kind
-pub fn json_to_nexus_data_map(
-    json: &serde_json::Value,
-    encrypt_fields: &[String],
-    remote_fields: &[String],
-    preferred_remote_storage: Option<StorageKind>,
-) -> anyhow::Result<HashMap<String, NexusData>> {
-    let preferred_remote_storage = preferred_remote_storage.unwrap_or(StorageKind::Walrus);
-
-    let Some(obj) = json.as_object() else {
-        anyhow::bail!("Expected JSON object");
-    };
-
-    let mut map = HashMap::new();
-
-    for (key, value) in obj {
-        let encrypt = encrypt_fields.contains(key);
-        let remote = remote_fields.contains(key);
-
-        let key = key.clone();
-        let value = value.clone();
-
-        match (encrypt, remote) {
-            (false, false) => map.insert(key, NexusData::new_inline(value)),
-            (true, false) => map.insert(key, NexusData::new_inline_encrypted(value)),
-            (false, true) => match preferred_remote_storage {
-                StorageKind::Walrus => map.insert(key, NexusData::new_walrus(value)),
-                StorageKind::Inline => {
-                    anyhow::bail!("Cannot store data remotely using inline storage")
-                }
-            },
-            (true, true) => match preferred_remote_storage {
-                StorageKind::Walrus => map.insert(key, NexusData::new_walrus_encrypted(value)),
-                StorageKind::Inline => {
-                    anyhow::bail!("Cannot store data remotely using inline storage")
->>>>>>> dabf95e9
-                }
-            },
-        };
-    }
-
-    Ok(map)
-}
-
-/// Take a [`serde_json::Value`] object, and hint the user which fields should
-/// be stored remotely to avoid exceeding [`crate::types::MAX_TRANSACTION_SIZE`].
-pub fn hint_remote_fields(json: &serde_json::Value) -> anyhow::Result<Vec<String>> {
-    let Some(obj) = json.as_object() else {
-        anyhow::bail!("Expected JSON object");
-    };
-
-    // Calculate the size of each field.
-    let mut fields: Vec<(&String, usize)> = obj
-        .iter()
-        .map(|(key, value)| {
-            let key_size = key.len();
-            let data_size = value.to_string().len();
-
-            // Assume each field is encrypted for size calculation.
-            let encrypted_data_size = match value {
-                serde_json::Value::Array(arr) => {
-                    ENCRYPTION_BASE_SIZE * arr.len() + (data_size * ENCRYPTION_INFLATION_FACTOR)
-                }
-                _ => ENCRYPTION_BASE_SIZE + (data_size * ENCRYPTION_INFLATION_FACTOR),
-            };
-
-<<<<<<< HEAD
-            NexusDataAsStruct {
-                storage,
-                one,
-                many,
-                encrypted,
-            }
-            .serialize(serializer)
-        }
-    }
-
-    /// Tests for parsing only.
-    #[cfg(test)]
-    mod tests {
-        use super::*;
-
-        #[test]
-        fn test_inline_dag_data_sers_and_desers() {
-            // Single value.
-            let dag_data = NexusData {
-                data: DataStorage::Inline(InlineStorage {
-                    data: serde_json::json!({
-                        "key": "value"
-                    }),
-                    encrypted: false,
-                }),
-            };
-
-            assert_eq!(
-                dag_data,
-                NexusData::new_inline(serde_json::json!({"key": "value"}))
-            );
-
-            let serialized = serde_json::to_string(&dag_data).unwrap();
-
-            // this is where the storage tag comes from
-            assert_eq!(
-                NEXUS_DATA_INLINE_STORAGE_TAG,
-                [105, 110, 108, 105, 110, 101]
-            );
-
-            // The byte representation of the JSON object
-            // {"key":"value"} is [123,34,107,101,121,34,58,34,118,97,108,117,101,34,125]
-            assert_eq!(
-                serialized,
-                r#"{"storage":[105,110,108,105,110,101],"one":[123,34,107,101,121,34,58,34,118,97,108,117,101,34,125],"many":[],"encrypted":false}"#
-            );
-
-            let deserialized = serde_json::from_str(&serialized).unwrap();
-
-            assert_eq!(dag_data, deserialized);
-
-            // Array of values.
-            let dag_data = NexusData {
-                data: DataStorage::Inline(InlineStorage {
-                    data: serde_json::json!([
-                        { "key": "value" },
-                        { "key": "value" }
-                    ]),
-                    encrypted: true,
-                }),
-            };
-
-            assert_eq!(
-                dag_data,
-                NexusData::new_inline_encrypted(serde_json::json!([
-                    { "key": "value" },
-                    { "key": "value" }
-                ]))
-            );
-
-            let serialized = serde_json::to_string(&dag_data).unwrap();
-
-            assert_eq!(
-                serialized,
-                r#"{"storage":[105,110,108,105,110,101],"one":[],"many":[[123,34,107,101,121,34,58,34,118,97,108,117,101,34,125],[123,34,107,101,121,34,58,34,118,97,108,117,101,34,125]],"encrypted":true}"#
-            );
-=======
-            (key, key_size + encrypted_data_size)
-        })
-        .collect();
-
-    // Sort them largest to smallest.
-    fields.sort_by(|a, b| b.1.cmp(&a.1));
-
-    let available_size = MAX_TRANSACTION_SIZE - NEXUS_BASE_TRANSACTION_SIZE;
-    let mut required_size = fields.iter().map(|(_, size)| size).sum::<usize>();
-
-    if required_size <= available_size {
-        // All good, nothing to do.
-        return Ok(vec![]);
-    }
-
-    let mut remote_fields = vec![];
-
-    for (key, size) in fields {
-        let key = key.clone();
-        let value = obj.get(&key).expect("Key must exist");
-
-        // Storing plain values costs [`WALRUS_BLOB_ID_LENGTH`] bytes. Storing
-        // arrays costs [`WALRUS_BLOB_ID_LENGTH`] * N bytes where N is the
-        // length of the array.
-        let storage_cost = match value {
-            serde_json::Value::Array(arr) => WALRUS_BLOB_ID_LENGTH * arr.len(),
-            _ => WALRUS_BLOB_ID_LENGTH,
-        };
-
-        // Subtract the size of the field from the required size and add the
-        // storage cost.
-        required_size = required_size.saturating_sub(size) + storage_cost;
-
-        // Add the field to the remote fields list.
-        remote_fields.push(key);
-
-        // Check whether we need to continue.
-        if required_size <= available_size {
-            break;
-        }
-    }
-
-    // Check that we were successful.
-    if required_size > available_size {
-        anyhow::bail!(
-            "Cannot fit data within max transaction size, even after storing all fields remotely"
-        );
-    }
-
-    Ok(remote_fields)
-}
-
 /// Tests encryption, walrus integration and the helpers.
 #[cfg(test)]
 mod tests {
@@ -1326,342 +587,6 @@
 
         let (message, mut sender_sess) =
             Session::initiate(&sender_id, &bundle, b"test").expect("Failed to initiate session");
->>>>>>> dabf95e9
-
-        let initial_msg = match message {
-            Message::Initial(msg) => msg,
-            _ => panic!("Expected Initial message type"),
-        };
-
-        let (mut receiver_sess, _) =
-            Session::recv(&receiver_id, &spk_secret, &bundle, &initial_msg, None)
-                .expect("Failed to receive session");
-
-        // Exchange messages to establish the ratchet properly
-        let setup_msg = sender_sess
-            .encrypt(b"setup")
-            .expect("Failed to encrypt setup message");
-        let _ = receiver_sess
-            .decrypt(&setup_msg)
-            .expect("Failed to decrypt setup message");
-
-        (
-            Arc::new(Mutex::new(sender_sess)),
-            Arc::new(Mutex::new(receiver_sess)),
-        )
-    }
-
-    /// Setup mock server for Walrus testing
-    async fn setup_mock_server_and_conf() -> anyhow::Result<(ServerGuard, StorageConf)> {
-        // Create mock server
-        let server = Server::new_async().await;
-        let server_url = server.url();
-
-        // Create a Walrus client that points to our mock server
-        let storage_conf = StorageConf {
-            walrus_publisher_url: Some(server_url.clone()),
-            walrus_aggregator_url: Some(server_url),
-            walrus_save_for_epochs: Some(2),
-        };
-
-        Ok((server, storage_conf))
-    }
-
-    #[tokio::test]
-    async fn test_inline_plain_roundrip() {
-        let storage_conf = StorageConf::default();
-        let (nexus_session, user_session) = create_test_sessions();
-        let data = json!({"key": "value"});
-
-        let nexus_data = NexusData::new_inline(data.clone());
-
-        // Inspect the inner data.
-        assert!(!nexus_data.data.is_encrypted());
-        assert_eq!(nexus_data.data.as_json(), &data);
-        assert_eq!(nexus_data.data.storage_kind(), StorageKind::Inline);
-
-        // Nothing should change when we commit as Nexus.
-        let committed = nexus_data
-            .commit(&storage_conf, nexus_session)
-            .await
-            .expect("Failed to commit data");
-
-        assert_eq!(committed.as_json(), &data);
-        assert_eq!(committed.storage_kind(), StorageKind::Inline);
-
-        let committed_data: NexusData = committed.into();
-
-        // Nothing should change when we fetch as user.
-        let fetched = committed_data
-            .fetch(&storage_conf, user_session)
-            .await
-            .expect("Failed to fetch data");
-
-        assert_eq!(fetched.as_json(), &data);
-        assert_eq!(fetched.storage_kind(), StorageKind::Inline);
-    }
-
-    #[tokio::test]
-    async fn test_inline_non_array_encrypted_roundrip() {
-        let storage_conf = StorageConf::default();
-        let (nexus_session, user_session) = create_test_sessions();
-        let data = json!({"key": "value"});
-
-        let nexus_data = NexusData::new_inline_encrypted(data.clone());
-
-        // Inspect the inner data.
-        assert!(nexus_data.data.is_encrypted());
-        assert_eq!(nexus_data.data.as_json(), &data);
-        assert_eq!(nexus_data.data.storage_kind(), StorageKind::Inline);
-
-        // Data should be encrypted when we commit as Nexus.
-        let committed = nexus_data
-            .commit(&storage_conf, nexus_session)
-            .await
-            .expect("Failed to commit data");
-
-        assert_ne!(committed.as_json(), &data);
-        assert_eq!(committed.storage_kind(), StorageKind::Inline);
-
-        let committed_data: NexusData = committed.into();
-
-        // Data should be decrypted when we fetch as user.
-        let fetched = committed_data
-            .fetch(&storage_conf, user_session)
-            .await
-            .expect("Failed to fetch data");
-
-        assert_eq!(fetched.as_json(), &data);
-        assert_eq!(fetched.storage_kind(), StorageKind::Inline);
-    }
-
-    #[tokio::test]
-    async fn test_inline_array_encrypted_roundrip() {
-        let storage_conf = StorageConf::default();
-        let (nexus_session, user_session) = create_test_sessions();
-        let data = json!([{"key": "value"}, {"key": "value2"}]);
-
-        let nexus_data = NexusData::new_inline_encrypted(data.clone());
-
-        // Inspect the inner data.
-        assert!(nexus_data.data.is_encrypted());
-        assert_eq!(nexus_data.data.as_json(), &data);
-        assert_eq!(nexus_data.data.storage_kind(), StorageKind::Inline);
-
-        // Data should be encrypted when we commit as Nexus. Elements should
-        // also be encrypted individually.
-        let committed = nexus_data
-            .commit(&storage_conf, nexus_session)
-            .await
-            .expect("Failed to commit data");
-
-        assert_ne!(committed.as_json(), &data);
-        assert_eq!(
-            committed.as_json().as_array().unwrap().len(),
-            data.as_array().unwrap().len()
-        );
-        assert_eq!(committed.storage_kind(), StorageKind::Inline);
-
-        let committed_data: NexusData = committed.into();
-
-        // Data should be decrypted when we fetch as user.
-        let fetched = committed_data
-            .fetch(&storage_conf, user_session)
-            .await
-            .expect("Failed to fetch data");
-
-        assert_eq!(fetched.as_json(), &data);
-        assert_eq!(fetched.storage_kind(), StorageKind::Inline);
-    }
-
-    #[tokio::test]
-    async fn test_walrus_plain_roundrip() {
-        let (mut server, storage_conf) = setup_mock_server_and_conf()
-            .await
-            .expect("Mock server should start");
-        let (nexus_session, user_session) = create_test_sessions();
-        let data = json!({"key": "value"});
-
-        // Setup mock Walrus response
-        let mock_put_response = StorageInfo {
-            newly_created: Some(NewlyCreated {
-                blob_object: BlobObject {
-                    blob_id: "json_blob_id".to_string(),
-                    id: "json_object_id".to_string(),
-                    storage: BlobStorage { end_epoch: 200 },
-                },
-            }),
-            already_certified: None,
-        };
-
-        let mock_put = server
-            .mock("PUT", "/v1/blobs?epochs=2")
-            .with_status(200)
-            .with_header("content-type", "application/json")
-            .with_body(serde_json::to_string(&mock_put_response).expect("Must serialize"))
-            .create_async()
-            .await;
-
-        let mock_get = server
-            .mock("GET", "/v1/blobs/json_blob_id")
-            .with_status(200)
-            .with_header("content-type", "application/json")
-            .with_body(serde_json::to_string(&data).expect("Must serialize"))
-            .create_async()
-            .await;
-
-        let nexus_data = NexusData::new_walrus(data.clone());
-
-        // Inspect the inner data.
-        assert!(!nexus_data.data.is_encrypted());
-        assert_eq!(nexus_data.data.as_json(), &data);
-        assert_eq!(nexus_data.data.storage_kind(), StorageKind::Walrus);
-
-        // Data should be stored on walrus when we commit as Nexus.
-        let committed = nexus_data
-            .commit(&storage_conf, nexus_session)
-            .await
-            .expect("Failed to commit data");
-
-        assert_ne!(committed.as_json(), &data);
-        assert!(committed.as_json().is_string());
-        assert_eq!(committed.storage_kind(), StorageKind::Walrus);
-
-        let committed_data: NexusData = committed.into();
-
-        // Data should be fetched from walrus when we fetch as user.
-        let fetched = committed_data
-            .fetch(&storage_conf, user_session)
-            .await
-            .expect("Failed to fetch data");
-
-        assert_eq!(fetched.as_json(), &data);
-        assert_eq!(fetched.storage_kind(), StorageKind::Walrus);
-
-        // Verify the requests were made
-        mock_put.assert_async().await;
-        mock_get.assert_async().await;
-    }
-
-    #[tokio::test]
-    async fn test_walrus_empty_arr_plain_roundrip() {
-        let storage_conf = StorageConf {
-            walrus_publisher_url: Some("https://publisher.url".to_string()),
-            walrus_aggregator_url: Some("https://aggregator.url".to_string()),
-            walrus_save_for_epochs: Some(2),
-        };
-        let (nexus_session, user_session) = create_test_sessions();
-        let data = json!([]);
-
-        let nexus_data = NexusData::new_walrus(data.clone());
-
-        // Inspect the inner data.
-        assert!(!nexus_data.data.is_encrypted());
-        assert_eq!(nexus_data.data.as_json(), &data);
-        assert_eq!(nexus_data.data.storage_kind(), StorageKind::Walrus);
-
-        // Nothing should change when we commit as Nexus.
-        let committed = nexus_data
-            .commit(&storage_conf, nexus_session)
-            .await
-            .expect("Failed to commit data");
-
-<<<<<<< HEAD
-        #[test]
-        fn test_walrus_dag_data_sers_and_desers() {
-            // Single value.
-            let dag_data = NexusData {
-                data: DataStorage::Walrus(WalrusStorage {
-                    data: serde_json::json!({
-                        "key": "value"
-                    }),
-                    encrypted: false,
-                }),
-            };
-
-            assert_eq!(
-                dag_data,
-                NexusData::new_walrus(serde_json::json!({"key": "value"}))
-            );
-
-            let serialized = serde_json::to_string(&dag_data).unwrap();
-
-            // this is where the storage tag comes from
-            assert_eq!(NEXUS_DATA_WALRUS_STORAGE_TAG, [119, 97, 108, 114, 117, 115]);
-
-            // The byte representation of the JSON object
-            // {"key":"value"} is [123,34,107,101,121,34,58,34,118,97,108,117,101,34,125]
-            assert_eq!(
-                serialized,
-                r#"{"storage":[119,97,108,114,117,115],"one":[123,34,107,101,121,34,58,34,118,97,108,117,101,34,125],"many":[],"encrypted":false}"#
-            );
-
-            let deserialized = serde_json::from_str(&serialized).unwrap();
-
-            assert_eq!(dag_data, deserialized);
-
-            // Array of values.
-            let dag_data = NexusData {
-                data: DataStorage::Walrus(WalrusStorage {
-                    data: serde_json::json!([
-                        { "key": "value" },
-                        { "key": "value" }
-                    ]),
-                    encrypted: true,
-                }),
-            };
-
-            assert_eq!(
-                dag_data,
-                NexusData::new_walrus_encrypted(serde_json::json!([
-                    { "key": "value" },
-                    { "key": "value" }
-                ]))
-            );
-
-            let serialized = serde_json::to_string(&dag_data).unwrap();
-
-            assert_eq!(
-                serialized,
-                r#"{"storage":[119,97,108,114,117,115],"one":[],"many":[[123,34,107,101,121,34,58,34,118,97,108,117,101,34,125],[123,34,107,101,121,34,58,34,118,97,108,117,101,34,125]],"encrypted":true}"#
-            );
-
-            let deserialized = serde_json::from_str(&serialized).unwrap();
-
-            assert_eq!(dag_data, deserialized);
-        }
-    }
-}
-
-/// Tests encryption, walrus integration and the helpers.
-#[cfg(test)]
-mod tests {
-    use {
-        super::*,
-        crate::{
-            crypto::{
-                session::Message,
-                x3dh::{IdentityKey, PreKeyBundle},
-            },
-            walrus::{BlobObject, BlobStorage, NewlyCreated, StorageInfo},
-        },
-        assert_matches::assert_matches,
-        mockito::{Server, ServerGuard},
-        serde_json::json,
-    };
-
-    /// Helper to create sender and receiver sessions for testing
-    /// Returns (nexus_session, user_session) where:
-    /// - nexus_session: represents the Nexus system that encrypts output data
-    /// - user_session: represents the user inspecting execution and decrypting data
-    fn create_test_sessions() -> (Arc<Mutex<Session>>, Arc<Mutex<Session>>) {
-        let sender_id = IdentityKey::generate();
-        let receiver_id = IdentityKey::generate();
-        let spk_secret = IdentityKey::generate().secret().clone();
-        let bundle = PreKeyBundle::new(&receiver_id, 1, &spk_secret, None, None);
-
-        let (message, mut sender_sess) =
-            Session::initiate(&sender_id, &bundle, b"test").expect("Failed to initiate session");
 
         let initial_msg = match message {
             Message::Initial(msg) => msg,
@@ -2286,393 +1211,6 @@
             json_obj.insert(key.clone(), serde_json::Value::String(value));
             expected_remote.push(key);
         }
-=======
-        assert_eq!(committed.as_json(), &data);
-        assert_eq!(committed.storage_kind(), StorageKind::Walrus);
-
-        let committed_data: NexusData = committed.into();
-
-        // Nothing should change when we fetch as user.
-        let fetched = committed_data
-            .fetch(&storage_conf, user_session)
-            .await
-            .expect("Failed to fetch data");
-
-        assert_eq!(fetched.as_json(), &data);
-        assert_eq!(fetched.storage_kind(), StorageKind::Walrus);
-    }
-
-    #[tokio::test]
-    async fn test_walrus_non_array_encrypted_roundrip() {
-        let (mut server, storage_conf) = setup_mock_server_and_conf()
-            .await
-            .expect("Mock server should start");
-        let (nexus_session, user_session) = create_test_sessions();
-        let data = json!({"key": "value"});
-
-        let nexus_data = NexusData::new_walrus_encrypted(data.clone());
-
-        // Setup mock Walrus response
-        let mock_put_response = StorageInfo {
-            newly_created: Some(NewlyCreated {
-                blob_object: BlobObject {
-                    blob_id: "json_blob_id".to_string(),
-                    id: "json_object_id".to_string(),
-                    storage: BlobStorage { end_epoch: 200 },
-                },
-            }),
-            already_certified: None,
-        };
-
-        let mock_put = server
-            .mock("PUT", "/v1/blobs?epochs=2")
-            .with_status(200)
-            .with_header("content-type", "application/json")
-            .with_body(serde_json::to_string(&mock_put_response).expect("Must serialize"))
-            .create_async()
-            .await;
-
-        let mut encrypted_data = data.clone();
-        nexus_session
-            .lock()
-            .await
-            .encrypt_nexus_data_json(&mut encrypted_data)
-            .expect("Must encrypt data");
-
-        let mock_get = server
-            .mock("GET", "/v1/blobs/json_blob_id")
-            .with_status(200)
-            .with_header("content-type", "application/json")
-            .with_body(serde_json::to_string(&encrypted_data).expect("Must serialize"))
-            .create_async()
-            .await;
-
-        // Inspect the inner data.
-        assert!(nexus_data.data.is_encrypted());
-        assert_eq!(nexus_data.data.as_json(), &data);
-        assert_eq!(nexus_data.data.storage_kind(), StorageKind::Walrus);
-
-        // Data should be encrypted and stored on walrus when we commit as Nexus.
-        let committed = nexus_data
-            .commit(&storage_conf, nexus_session)
-            .await
-            .expect("Failed to commit data");
-
-        assert_ne!(committed.as_json(), &data);
-        assert!(committed.as_json().is_string());
-        assert_eq!(committed.storage_kind(), StorageKind::Walrus);
-
-        let committed_data: NexusData = committed.into();
-        // Data should be fetched from walrus and decrypted when we fetch as user.
-        let fetched = committed_data
-            .fetch(&storage_conf, user_session)
-            .await
-            .expect("Failed to fetch data");
-
-        assert_eq!(fetched.as_json(), &data);
-        assert_eq!(fetched.storage_kind(), StorageKind::Walrus);
-
-        // Verify the requests were made
-        mock_put.assert_async().await;
-        mock_get.assert_async().await;
-    }
-
-    #[tokio::test]
-    async fn test_walrus_array_plain_roundrip() {
-        let (mut server, storage_conf) = setup_mock_server_and_conf()
-            .await
-            .expect("Mock server should start");
-        let (nexus_session, user_session) = create_test_sessions();
-        let data = json!([{"key": "value"}, {"key": "value2"}]);
-
-        let nexus_data = NexusData::new_walrus(data.clone());
-
-        // Setup mock Walrus response
-        let mock_put_response = StorageInfo {
-            newly_created: Some(NewlyCreated {
-                blob_object: BlobObject {
-                    blob_id: "json_blob_id".to_string(),
-                    id: "json_object_id".to_string(),
-                    storage: BlobStorage { end_epoch: 200 },
-                },
-            }),
-            already_certified: None,
-        };
-
-        let mock_put = server
-            .mock("PUT", "/v1/blobs?epochs=2")
-            .with_status(200)
-            .with_header("content-type", "application/json")
-            .with_body(serde_json::to_string(&mock_put_response).expect("Must serialize"))
-            .create_async()
-            .await;
-
-        let mock_get = server
-            .mock("GET", "/v1/blobs/json_blob_id")
-            .with_status(200)
-            .with_header("content-type", "application/json")
-            .with_body(serde_json::to_string(&data).expect("Must serialize"))
-            .create_async()
-            .await;
-
-        // Inspect the inner data.
-        assert!(!nexus_data.data.is_encrypted());
-        assert_eq!(nexus_data.data.as_json(), &data);
-        assert_eq!(nexus_data.data.storage_kind(), StorageKind::Walrus);
-
-        // Data should be stored on walrus when we commit as Nexus.
-        let committed = nexus_data
-            .commit(&storage_conf, nexus_session)
-            .await
-            .expect("Failed to commit data");
-
-        assert_ne!(committed.as_json(), &data);
-        assert!(committed.as_json().is_array());
-        assert_eq!(
-            committed.as_json().as_array().unwrap().len(),
-            data.as_array().unwrap().len()
-        );
-        assert_eq!(committed.storage_kind(), StorageKind::Walrus);
-
-        let committed_data: NexusData = committed.into();
-
-        // Data should be fetched from walrus when we fetch as user.
-        let fetched = committed_data
-            .fetch(&storage_conf, user_session)
-            .await
-            .expect("Failed to fetch data");
-
-        assert_eq!(fetched.as_json(), &data);
-        assert_eq!(fetched.storage_kind(), StorageKind::Walrus);
-
-        // Verify the requests were made
-        mock_put.assert_async().await;
-        mock_get.assert_async().await;
-    }
-
-    #[tokio::test]
-    async fn test_walrus_array_encrypted_roundrip() {
-        let (mut server, storage_conf) = setup_mock_server_and_conf()
-            .await
-            .expect("Mock server should start");
-        let (nexus_session, user_session) = create_test_sessions();
-        let data = json!([{"key": "value"}, {"key": "value2"}]);
-
-        let nexus_data = NexusData::new_walrus_encrypted(data.clone());
-
-        // Setup mock Walrus response
-        let mock_put_response = StorageInfo {
-            newly_created: Some(NewlyCreated {
-                blob_object: BlobObject {
-                    blob_id: "json_blob_id".to_string(),
-                    id: "json_object_id".to_string(),
-                    storage: BlobStorage { end_epoch: 200 },
-                },
-            }),
-            already_certified: None,
-        };
-
-        let mock_put = server
-            .mock("PUT", "/v1/blobs?epochs=2")
-            .with_status(200)
-            .with_header("content-type", "application/json")
-            .with_body(serde_json::to_string(&mock_put_response).expect("Must serialize"))
-            .create_async()
-            .await;
-
-        let mut encrypted_data = data.clone();
-        nexus_session
-            .lock()
-            .await
-            .encrypt_nexus_data_json(&mut encrypted_data)
-            .expect("Must encrypt data");
-
-        let mock_get = server
-            .mock("GET", "/v1/blobs/json_blob_id")
-            .with_status(200)
-            .with_header("content-type", "application/json")
-            .with_body(serde_json::to_string(&encrypted_data).expect("Must serialize"))
-            .create_async()
-            .await;
-
-        // Inspect the inner data.
-        assert!(nexus_data.data.is_encrypted());
-        assert_eq!(nexus_data.data.as_json(), &data);
-        assert_eq!(nexus_data.data.storage_kind(), StorageKind::Walrus);
-
-        // Data should be encrypted and stored on walrus when we commit as Nexus.
-        let committed = nexus_data
-            .commit(&storage_conf, nexus_session)
-            .await
-            .expect("Failed to commit data");
-
-        assert_ne!(committed.as_json(), &data);
-        assert!(committed.as_json().is_array());
-        assert_eq!(
-            committed.as_json().as_array().unwrap().len(),
-            data.as_array().unwrap().len()
-        );
-        assert_eq!(committed.storage_kind(), StorageKind::Walrus);
-
-        let committed_data: NexusData = committed.into();
-        // Data should be fetched from walrus and decrypted when we fetch as user.
-        let fetched = committed_data
-            .fetch(&storage_conf, user_session)
-            .await
-            .expect("Failed to fetch data");
-
-        assert_eq!(fetched.as_json(), &data);
-        assert_eq!(fetched.storage_kind(), StorageKind::Walrus);
-
-        // Verify the requests were made
-        mock_put.assert_async().await;
-        mock_get.assert_async().await;
-    }
-
-    #[test]
-    fn test_json_to_nexus_data_map_all_branches() {
-        let json = json!({
-            "plain_inline": 1,
-            "encrypted_inline": 2,
-            "plain_walrus": 3,
-            "encrypted_walrus": 4
-        });
-
-        let encrypt_fields = vec![
-            "encrypted_inline".to_string(),
-            "encrypted_walrus".to_string(),
-        ];
-        let remote_fields = vec!["plain_walrus".to_string(), "encrypted_walrus".to_string()];
-
-        let map = json_to_nexus_data_map(&json, &encrypt_fields, &remote_fields, None).unwrap();
-
-        assert_eq!(
-            map.get("plain_inline").unwrap(),
-            &NexusData::new_inline(json.get("plain_inline").unwrap().clone())
-        );
-        assert_eq!(
-            map.get("encrypted_inline").unwrap(),
-            &NexusData::new_inline_encrypted(json.get("encrypted_inline").unwrap().clone())
-        );
-        assert_eq!(
-            map.get("plain_walrus").unwrap(),
-            &NexusData::new_walrus(json.get("plain_walrus").unwrap().clone())
-        );
-        assert_eq!(
-            map.get("encrypted_walrus").unwrap(),
-            &NexusData::new_walrus_encrypted(json.get("encrypted_walrus").unwrap().clone())
-        );
-    }
-
-    #[test]
-    fn test_json_to_nexus_data_map_empty_object() {
-        let json = json!({});
-        let encrypt_fields = vec![];
-        let remote_fields = vec![];
-
-        let map = json_to_nexus_data_map(&json, &encrypt_fields, &remote_fields, None).unwrap();
-        assert!(map.is_empty());
-    }
-
-    #[test]
-    fn test_json_to_nexus_data_map_non_object_error() {
-        let json = json!(["not", "an", "object"]);
-        let encrypt_fields = vec![];
-        let remote_fields = vec![];
-
-        let result = json_to_nexus_data_map(&json, &encrypt_fields, &remote_fields, None);
-        assert!(result.is_err());
-        assert_matches!(
-            result,
-            Err(e) if e.to_string().contains("Expected JSON object")
-        );
-    }
-
-    #[test]
-    fn test_json_to_nexus_data_map_remote_inline_error() {
-        // Try to store data remotely using inline storage, which should error.
-        let json = json!({
-            "remote_inline": 42
-        });
-        let encrypt_fields = vec![];
-        let remote_fields = vec!["remote_inline".to_string()];
-        // Explicitly request Inline as preferred remote storage kind.
-        let result = json_to_nexus_data_map(
-            &json,
-            &encrypt_fields,
-            &remote_fields,
-            Some(StorageKind::Inline),
-        );
-        assert!(result.is_err());
-        assert_matches!(
-            result,
-            Err(e) if e.to_string().contains("Cannot store data remotely using inline storage")
-        );
-    }
-
-    #[test]
-    fn test_json_to_nexus_data_map_remote_inline_encrypted_error() {
-        // Try to store encrypted data remotely using inline storage, which should error.
-        let json = json!({
-            "remote_inline_encrypted": 99
-        });
-        let encrypt_fields = vec!["remote_inline_encrypted".to_string()];
-        let remote_fields = vec!["remote_inline_encrypted".to_string()];
-        let result = json_to_nexus_data_map(
-            &json,
-            &encrypt_fields,
-            &remote_fields,
-            Some(StorageKind::Inline),
-        );
-        assert!(result.is_err());
-        assert_matches!(
-            result,
-            Err(e) if e.to_string().contains("Cannot store data remotely using inline storage")
-        );
-    }
-
-    #[test]
-    fn test_hint_remote_fields_all_fit() {
-        // All fields fit within the transaction size.
-        let json = json!({
-            "a": "short",
-            "b": 123,
-            "c": [1, 2, 3]
-        });
-        let result = hint_remote_fields(&json).unwrap();
-        assert!(result.is_empty());
-    }
-
-    #[test]
-    fn test_hint_remote_fields_one_field_overflows() {
-        // Create a large field to overflow the transaction size.
-        let mut large_string = String::new();
-        for _ in 0..(MAX_TRANSACTION_SIZE) {
-            large_string.push('x');
-        }
-        let json = json!({
-            "small": "ok",
-            "large": large_string
-        });
-        let result = hint_remote_fields(&json).unwrap();
-        // Only "large" should be hinted as remote.
-        assert_eq!(result, vec!["large"]);
-    }
-
-    #[test]
-    fn test_hint_remote_fields_multiple_fields_overflow() {
-        // Create several large fields to overflow the transaction size.
-        let mut json_obj = serde_json::Map::new();
-        let mut expected_remote = Vec::new();
-        let field_count = 5;
-        let field_size = MAX_TRANSACTION_SIZE / field_count;
-        for i in 0..field_count {
-            let key = format!("field{}", i);
-            let value = "x".repeat(field_size);
-            json_obj.insert(key.clone(), serde_json::Value::String(value));
-            expected_remote.push(key);
-        }
->>>>>>> dabf95e9
         let json = serde_json::Value::Object(json_obj);
         let result = hint_remote_fields(&json).unwrap();
         // At least one field should be hinted as remote, possibly more.
