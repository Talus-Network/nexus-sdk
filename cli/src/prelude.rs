pub(crate) use {
    crate::{error::NexusCliError, utils::secrets::Secret},
    anyhow::{anyhow, bail, Error as AnyError, Result as AnyResult},
    clap::{builder::ValueParser, Args, CommandFactory, Parser, Subcommand, ValueEnum},
    colored::Colorize,
    nexus_sdk::{
        crypto::{session::Session, x3dh::IdentityKey},
        sui::traits::*,
        types::NexusObjects,
        *,
    },
    serde::{Deserialize, Serialize},
    serde_json::json,
    std::{
        collections::HashMap,
        path::{Path, PathBuf},
        sync::atomic::{AtomicBool, Ordering},
    },
};

// Where to find config file.
pub(crate) const CLI_CONF_PATH: &str = "~/.nexus/conf.toml";

#[derive(Clone, Copy, Debug, Default, PartialEq, Eq, ValueEnum, Serialize, Deserialize)]
pub(crate) enum SuiNet {
    #[default]
    Localnet,
    Devnet,
    Testnet,
    Mainnet,
}

impl std::fmt::Display for SuiNet {
    fn fmt(&self, f: &mut std::fmt::Formatter<'_>) -> std::fmt::Result {
        match self {
            SuiNet::Localnet => write!(f, "localnet"),
            SuiNet::Devnet => write!(f, "devnet"),
            SuiNet::Testnet => write!(f, "testnet"),
            SuiNet::Mainnet => write!(f, "mainnet"),
        }
    }
}

/// Struct holding the config structure.
#[derive(Debug, Default, PartialEq, Eq, Serialize, Deserialize)]
pub(crate) struct CliConf {
    pub(crate) sui: SuiConf,
    pub(crate) nexus: Option<NexusObjects>,
    #[serde(default)]
    pub(crate) tools: HashMap<ToolFqn, ToolOwnerCaps>,
<<<<<<< HEAD
    #[serde(skip_serializing_if = "Option::is_none")] // backwards compatibility
=======
>>>>>>> a231f0b2
    pub(crate) crypto: Option<Secret<CryptoConf>>,
}

impl CliConf {
    pub(crate) async fn load() -> AnyResult<Self> {
        let conf_path = expand_tilde(CLI_CONF_PATH)?;

        Self::load_from_path(&conf_path).await
    }

    pub(crate) async fn load_from_path(path: &PathBuf) -> AnyResult<Self> {
        let conf = tokio::fs::read_to_string(path).await?;

        Ok(toml::from_str(&conf)?)
    }

    pub(crate) async fn save(&self) -> AnyResult<()> {
        let conf_path = expand_tilde(CLI_CONF_PATH)?;

        self.save_to_path(&conf_path).await
    }

    pub(crate) async fn save_to_path(&self, path: &PathBuf) -> AnyResult<()> {
        let parent_folder = path.parent().expect("Parent folder must exist.");
        let conf = toml::to_string_pretty(&self)?;

        tokio::fs::create_dir_all(parent_folder).await?;
        tokio::fs::write(path, conf).await?;

        Ok(())
    }
}

#[derive(Clone, Debug, PartialEq, Eq, Serialize, Deserialize)]
pub(crate) struct SuiConf {
    #[serde(default)]
    pub(crate) net: SuiNet,
    #[serde(default = "default_sui_wallet_path")]
    pub(crate) wallet_path: PathBuf,
    #[serde(default)]
    pub(crate) rpc_url: Option<reqwest::Url>,
}

impl Default for SuiConf {
    fn default() -> Self {
        Self {
            net: SuiNet::Localnet,
            wallet_path: default_sui_wallet_path(),
            rpc_url: None,
        }
    }
}

#[derive(Serialize, Deserialize, Default)]
pub(crate) struct CryptoConf {
    /// User's long-term identity key (None until first generated)
    pub(crate) identity_key: Option<IdentityKey>,
    /// Stored Double-Ratchet sessions keyed by their 32-byte session-id.
    #[serde(default)]
    pub(crate) sessions: HashMap<[u8; 32], Session>,
}

// Custom implementations because `IdentityKey` does not implement common traits.

impl std::fmt::Debug for CryptoConf {
    fn fmt(&self, f: &mut std::fmt::Formatter<'_>) -> std::fmt::Result {
        f.debug_struct("CryptoConf")
            // Avoid printing sensitive material.
            .field("identity_key", &self.identity_key.is_some())
            .field("sessions", &self.sessions.len())
            .finish()
    }
}

impl PartialEq for CryptoConf {
    fn eq(&self, _other: &Self) -> bool {
        // All equal for now
        true
    }
}

impl Eq for CryptoConf {}

#[derive(Clone, Debug, PartialEq, Eq, Serialize, Deserialize)]
pub(crate) struct ToolOwnerCaps {
    pub(crate) over_tool: sui::ObjectID,
    pub(crate) over_gas: sui::ObjectID,
}

/// Reusable Sui gas command args.
#[derive(Args, Clone, Debug)]
pub(crate) struct GasArgs {
    #[arg(
        long = "sui-gas-coin",
        short = 'g',
        help = "The gas coin object ID. First coin object is chosen if not present.",
        value_name = "OBJECT_ID"
    )]
    pub(crate) sui_gas_coin: Option<sui::ObjectID>,
    #[arg(
        long = "sui-gas-budget",
        short = 'b',
        help = "The gas budget for the transaction.",
        value_name = "AMOUNT",
        default_value_t = sui::MIST_PER_SUI / 10
    )]
    pub(crate) sui_gas_budget: u64,
}

/// Whether to change the output format to JSON.
pub(crate) static JSON_MODE: AtomicBool = AtomicBool::new(false);

// == Used by clap ==

/// Expands `~/` to the user's home directory in path arguments.
pub(crate) fn expand_tilde(path: &str) -> AnyResult<PathBuf> {
    if let Some(path) = path.strip_prefix("~/") {
        match home::home_dir() {
            Some(home) => return Ok(home.join(path)),
            None => return Err(anyhow!("Could not find home directory")),
        }
    }

    Ok(path.into())
}

/// Parses JSON string into a serde_json::Value.
pub(crate) fn parse_json_string(json: &str) -> AnyResult<serde_json::Value> {
    serde_json::from_str(json).map_err(AnyError::from)
}

// == Used by serde ==

fn default_sui_wallet_path() -> PathBuf {
    let config_dir = sui::config_dir().expect("Unable to determine SUI config directory");
    config_dir.join(sui::CLIENT_CONFIG)
}

#[cfg(test)]
mod tests {
    use super::*;

    #[test]
    fn test_expand_tilde() {
        let path = "~/test";
        let expanded = expand_tilde(path).unwrap();

        assert_eq!(expanded, home::home_dir().unwrap().join("test"));
    }

    #[test]
    fn test_parse_json_string() {
        let json = r#"{"key": "value"}"#;
        let parsed = parse_json_string(json).unwrap();

        assert_eq!(parsed, serde_json::json!({"key": "value"}));
    }

    #[test]
    fn test_sui_net_display() {
        assert_eq!(SuiNet::Localnet.to_string(), "localnet");
        assert_eq!(SuiNet::Devnet.to_string(), "devnet");
        assert_eq!(SuiNet::Testnet.to_string(), "testnet");
        assert_eq!(SuiNet::Mainnet.to_string(), "mainnet");
    }
}<|MERGE_RESOLUTION|>--- conflicted
+++ resolved
@@ -48,10 +48,6 @@
     pub(crate) nexus: Option<NexusObjects>,
     #[serde(default)]
     pub(crate) tools: HashMap<ToolFqn, ToolOwnerCaps>,
-<<<<<<< HEAD
-    #[serde(skip_serializing_if = "Option::is_none")] // backwards compatibility
-=======
->>>>>>> a231f0b2
     pub(crate) crypto: Option<Secret<CryptoConf>>,
 }
 
