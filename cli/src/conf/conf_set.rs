--- conflicted
+++ resolved
@@ -14,11 +14,7 @@
     nexus_objects_path: Option<PathBuf>,
     data_storage_walrus_aggregator_url: Option<reqwest::Url>,
     data_storage_walrus_publisher_url: Option<reqwest::Url>,
-<<<<<<< HEAD
-    data_storage_walrus_save_for_epochs: Option<u64>,
-=======
     data_storage_walrus_save_for_epochs: Option<u8>,
->>>>>>> dabf95e9
     data_storage_preferred_remote_storage: Option<StorageKind>,
     data_storage_testnet: bool,
     conf_path: PathBuf,
