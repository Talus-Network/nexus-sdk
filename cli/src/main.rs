mod completion;
mod conf;
mod dag;
mod display;
mod error;
mod gas;
mod network;
mod prelude;
mod sui;
mod tool;

use crate::prelude::*;

#[derive(Parser)]
#[command(version, about = "Nexus CLI")]
struct Cli {
    /// Whether to output JSON.
    #[arg(
        global = true,
        long = "json",
        help = "Change the output format to JSON"
    )]
    json: bool,
    #[command(subcommand)]
    command: Command,
}

#[derive(Subcommand)]
enum Command {
    #[command(subcommand, about = "Manage Nexus Tools")]
    Tool(tool::ToolCommand),
    #[command(about = "Manage Nexus Configuration")]
    Conf(conf::ConfCommand),
    #[command(subcommand, about = "Validate, publish and execute Nexus DAGs")]
    Dag(dag::DagCommand),
    #[command(subcommand, about = "Manage Nexus gas budgets and tickets")]
    Gas(gas::GasCommand),
    #[command(subcommand, about = "Manage Nexus networks and leader caps")]
    Network(network::NetworkCommand),
    #[command(about = "Provide shell completions")]
    Completion(completion::CompletionCommand),
}

#[tokio::main]
async fn main() {
    // Customize parsing error handling.
    let cli = match Cli::try_parse() {
        Ok(cli) => cli,
        Err(e) => {
            // These 2 are "not real errors" that are used to stop the execution
            // to display the CLI help or version.
            match e.kind() {
                clap::error::ErrorKind::DisplayHelp | clap::error::ErrorKind::DisplayVersion => {
                    println!("{}", e);

                    std::process::exit(0);
                }
                _ => (),
            }

            eprintln!(
                "{ballot} {error}",
                ballot = "✘".red().bold(),
                error = NexusCliError::Syntax(e)
            );

            std::process::exit(1);
        }
    };

    JSON_MODE.store(cli.json, Ordering::Relaxed);

    // Send each sub-command to the respective handler.
    let result = match cli.command {
        Command::Tool(tool) => tool::handle(tool).await,
        Command::Conf(conf) => conf::handle(conf).await,
        Command::Dag(dag) => dag::handle(dag).await,
        Command::Network(network) => network::handle(network).await,
<<<<<<< HEAD
        Command::Gas(gas) => gas::handle(gas).await,
=======
        Command::Completion(completion) => completion::handle(completion),
>>>>>>> 4bd3dce9
    };

    // Handle any errors that occurred during command execution.
    if let Err(e) = result {
        eprintln!("\n{ballot} {e}", ballot = "✘".red().bold());

        std::process::exit(1);
    }
}<|MERGE_RESOLUTION|>--- conflicted
+++ resolved
@@ -76,11 +76,8 @@
         Command::Conf(conf) => conf::handle(conf).await,
         Command::Dag(dag) => dag::handle(dag).await,
         Command::Network(network) => network::handle(network).await,
-<<<<<<< HEAD
         Command::Gas(gas) => gas::handle(gas).await,
-=======
         Command::Completion(completion) => completion::handle(completion),
->>>>>>> 4bd3dce9
     };
 
     // Handle any errors that occurred during command execution.
