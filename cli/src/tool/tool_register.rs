use {
    crate::{
        command_title,
        display::json_output,
        loading,
        notify_success,
        prelude::*,
        sui::*,
        tool::{tool_validate::*, ToolIdent},
    },
    nexus_sdk::{
        idents::{primitives, workflow},
        transactions::tool,
    },
};

/// Validate and then register a new Tool.
pub(crate) async fn register_tool(
    ident: ToolIdent,
    collateral_coin: Option<sui::ObjectID>,
    invocation_cost: u64,
    batch: bool,
    sui_gas_coin: Option<sui::ObjectID>,
    sui_gas_budget: u64,
) -> AnyResult<(), NexusCliError> {
    let ident_check = ident.clone();

<<<<<<< HEAD
    // Validate either a single tool or a batch of tools if the `batch` flag is
    // provided.
    let idents = if batch {
        let Some(url) = &ident.off_chain else {
            todo!("TODO: <https://github.com/Talus-Network/nexus-next/issues/96>");
        };

        // Fetch all tools on the webserver.
        let response = reqwest::Client::new()
            .get(url.join("/tools").expect("Joining URL must be valid"))
            .send()
            .await
            .map_err(|e| NexusCliError::Http(e))?
            .json::<Vec<String>>()
            .await
            .map_err(|e| NexusCliError::Http(e))?;

        response
            .iter()
            .filter_map(|s| match url.join(s) {
                Ok(url) => Some(ToolIdent {
                    off_chain: Some(url),
                    on_chain: None,
                }),
                Err(_) => None,
            })
            .collect::<Vec<_>>()
    } else {
        vec![ident]
    };
=======
    let meta = validate_tool(ident).await?;

    command_title!(
        "Registering Tool '{fqn}' at '{url}'",
        fqn = meta.fqn,
        url = meta.url
    );

    // Load CLI configuration.
    let conf = CliConf::load().await.unwrap_or_default();

    // Nexus objects must be present in the configuration.
    let NexusObjects {
        workflow_pkg_id,
        primitives_pkg_id,
        tool_registry,
        gas_service,
        ..
    } = get_nexus_objects(&conf)?;

    // Create wallet context, Sui client and find the active address.
    let mut wallet = create_wallet_context(&conf.sui.wallet_path, conf.sui.net).await?;
    let sui = build_sui_client(&conf.sui).await?;
    let address = wallet.active_address().map_err(NexusCliError::Any)?;
>>>>>>> ac41269c

    let mut registration_results = Vec::with_capacity(idents.len());

    for ident in idents {
        let meta = validate_tool(ident).await?;

        command_title!(
            "Registering Tool '{fqn}' at '{url}'",
            fqn = meta.fqn,
            url = meta.url
        );

        // Load CLI configuration.
        let conf = CliConf::load().await.unwrap_or_else(|_| CliConf::default());

        // Nexus objects must be present in the configuration.
        let NexusObjects {
            workflow_pkg_id,
            primitives_pkg_id,
            tool_registry,
            gas_service,
            ..
        } = get_nexus_objects(&conf)?;

        // Create wallet context, Sui client and find the active address.
        let mut wallet = create_wallet_context(&conf.sui.wallet_path, conf.sui.net).await?;
        let sui = build_sui_client(&conf.sui).await?;

        let address = match wallet.active_address() {
            Ok(address) => address,
            Err(e) => {
                return Err(NexusCliError::Any(e));
            }
        };

        // Fetch gas and collateral coin objects.
        let (gas_coin, collateral_coin) = fetch_gas_and_collateral_coins(
            &sui,
            conf.sui.net,
            address,
            sui_gas_coin,
            collateral_coin,
        )
        .await?;

        if gas_coin.coin_object_id == collateral_coin.coin_object_id {
            return Err(NexusCliError::Any(anyhow!(
                "Gas and collateral coins must be different."
            )));
        }

        // Fetch reference gas price.
        let reference_gas_price = fetch_reference_gas_price(&sui).await?;

        // Craft a TX to register the tool.
        let tx_handle = loading!("Crafting transaction...");

<<<<<<< HEAD
        // Explicitly check that we're registering an off-chain tool. This is mainly
        // for when we implement logic for on-chain so that we don't forget to
        // adjust the transaction.
        if ident_check.on_chain.is_some() {
            todo!("TODO: <https://github.com/Talus-Network/nexus-next/issues/96>");
        }
=======
    let mut tx = sui::ProgrammableTransactionBuilder::new();

    if let Err(e) = tool::register_off_chain_for_self(
        &mut tx,
        &meta,
        address.into(),
        &collateral_coin,
        invocation_cost,
        tool_registry,
        gas_service,
        *workflow_pkg_id,
        *primitives_pkg_id,
    ) {
        tx_handle.error();

        return Err(NexusCliError::Any(e));
    }
>>>>>>> ac41269c

        let mut tx = sui::ProgrammableTransactionBuilder::new();

        match tool::register_off_chain_for_self(
            &mut tx,
            &meta,
            address.into(),
            &collateral_coin,
            invocation_cost,
            tool_registry,
            gas_service,
            *workflow_pkg_id,
            *primitives_pkg_id,
        ) {
            Ok(tx) => tx,
            Err(e) => {
                tx_handle.error();

                return Err(NexusCliError::Any(e));
            }
        };

        tx_handle.success();

        let tx_data = sui::TransactionData::new_programmable(
            address,
            vec![gas_coin.object_ref()],
            tx.finish(),
            sui_gas_budget,
            reference_gas_price,
        );

        // Sign and submit the TX.
        let response = sign_and_execute_transaction(&sui, &wallet, tx_data).await?;

        // Parse the owner cap object IDs from the response.
        let owner_caps = response
            .object_changes
            .unwrap_or_default()
            .into_iter()
            .filter_map(|change| match change {
                sui::ObjectChange::Created {
                    object_type,
                    object_id,
                    ..
                } if object_type.address == **primitives_pkg_id
                    && object_type.module
                        == primitives::OwnerCap::CLONEABLE_OWNER_CAP.module.into()
                    && object_type.name
                        == primitives::OwnerCap::CLONEABLE_OWNER_CAP.name.into() =>
                {
                    Some((object_id, object_type))
                }
                _ => None,
            })
            .collect::<Vec<_>>();

        // Find `CloneableOwnerCap<OverTool>` object ID.
        let over_tool = owner_caps.iter().find_map(|(object_id, object_type)| {
            match object_type.type_params.first() {
                Some(sui::MoveTypeTag::Struct(what_for))
                    if what_for.module == workflow::ToolRegistry::OVER_TOOL.module.into()
                        && what_for.name == workflow::ToolRegistry::OVER_TOOL.name.into() =>
                {
                    Some(object_id)
                }
                _ => None,
            }
        });

        let Some(over_tool_id) = over_tool else {
            return Err(NexusCliError::Any(anyhow!(
                "Could not find the OwnerCap<OverTool> object ID in the transaction response."
            )));
        };

        // Find `CloneableOwnerCap<OverGas>` object ID.
        let over_gas = owner_caps.iter().find_map(|(object_id, object_type)| {
            match object_type.type_params.first() {
                Some(sui::MoveTypeTag::Struct(what_for))
                    if what_for.module == workflow::Gas::OVER_GAS.module.into()
                        && what_for.name == workflow::Gas::OVER_GAS.name.into() =>
                {
                    Some(object_id)
                }
                _ => None,
            }
        });

        let Some(over_gas_id) = over_gas else {
            return Err(NexusCliError::Any(anyhow!(
                "Could not find the OwnerCap<OverGas> object ID in the transaction response."
            )));
        };

        notify_success!(
            "OwnerCap<OverTool> object ID: {id}",
            id = over_tool_id.to_string().truecolor(100, 100, 100)
        );

        notify_success!(
            "OwnerCap<OverGas> object ID: {id}",
            id = over_gas_id.to_string().truecolor(100, 100, 100)
        );

        registration_results.push(json!({
            "digest": response.digest,
            "tool_fqn": meta.fqn,
            "owner_cap_over_tool_id": over_tool_id,
            "owner_cap_over_gas_id": over_gas_id,
        }))
    }

    json_output(&registration_results)?;

    Ok(())
}

/// Fetch the gas and collateral coins from the Sui client. On Localnet, Devnet
/// and Testnet, we can use the faucet to get the coins. On Mainnet, this fails
/// if the coins are not present.
async fn fetch_gas_and_collateral_coins(
    sui: &sui::Client,
    sui_net: SuiNet,
    addr: sui::Address,
    sui_gas_coin: Option<sui::ObjectID>,
    sui_collateral_coin: Option<sui::ObjectID>,
) -> AnyResult<(sui::Coin, sui::Coin), NexusCliError> {
    let mut coins = fetch_all_coins_for_address(sui, addr).await?;

    // We need at least 2 coins. We can create those on Localnet, Devnet and
    // Testnet.
    match sui_net {
        SuiNet::Localnet | SuiNet::Devnet | SuiNet::Testnet if coins.len() < 2 => {
            // Only call once because on Localnet and Devnet, we get 5 coins and
            // on Testnet this will be rate-limited.
            request_tokens_from_faucet(sui_net, addr).await?;

            coins = fetch_all_coins_for_address(sui, addr).await?;
        }
        SuiNet::Mainnet if coins.len() < 2 => {
            return Err(NexusCliError::Any(anyhow!(
                "The wallet does not have enough coins to register the tool"
            )));
        }
        _ => (),
    }

    if coins.len() < 2 {
        return Err(NexusCliError::Any(anyhow!(
            "The wallet does not have enough coins to register the tool"
        )));
    }

    // If object IDs were specified, use them. If any of the specified coins is
    // not found, return error.
    let gas_coin = match sui_gas_coin {
        Some(id) => coins
            .iter()
            .find(|coin| coin.coin_object_id == id)
            .cloned()
            .ok_or_else(|| NexusCliError::Any(anyhow!("Coin '{id}' not found in wallet")))?,
        None => coins.remove(0),
    };

    let collateral_coin = match sui_collateral_coin {
        Some(id) => coins
            .iter()
            .find(|coin| coin.coin_object_id == id)
            .cloned()
            .ok_or_else(|| NexusCliError::Any(anyhow!("Coin '{id}' not found in wallet")))?,
        None => coins.remove(0),
    };

    Ok((gas_coin, collateral_coin))
}<|MERGE_RESOLUTION|>--- conflicted
+++ resolved
@@ -25,7 +25,6 @@
 ) -> AnyResult<(), NexusCliError> {
     let ident_check = ident.clone();
 
-<<<<<<< HEAD
     // Validate either a single tool or a batch of tools if the `batch` flag is
     // provided.
     let idents = if batch {
@@ -56,32 +55,6 @@
     } else {
         vec![ident]
     };
-=======
-    let meta = validate_tool(ident).await?;
-
-    command_title!(
-        "Registering Tool '{fqn}' at '{url}'",
-        fqn = meta.fqn,
-        url = meta.url
-    );
-
-    // Load CLI configuration.
-    let conf = CliConf::load().await.unwrap_or_default();
-
-    // Nexus objects must be present in the configuration.
-    let NexusObjects {
-        workflow_pkg_id,
-        primitives_pkg_id,
-        tool_registry,
-        gas_service,
-        ..
-    } = get_nexus_objects(&conf)?;
-
-    // Create wallet context, Sui client and find the active address.
-    let mut wallet = create_wallet_context(&conf.sui.wallet_path, conf.sui.net).await?;
-    let sui = build_sui_client(&conf.sui).await?;
-    let address = wallet.active_address().map_err(NexusCliError::Any)?;
->>>>>>> ac41269c
 
     let mut registration_results = Vec::with_capacity(idents.len());
 
@@ -95,7 +68,7 @@
         );
 
         // Load CLI configuration.
-        let conf = CliConf::load().await.unwrap_or_else(|_| CliConf::default());
+        let conf = CliConf::load().await.unwrap_or_default();
 
         // Nexus objects must be present in the configuration.
         let NexusObjects {
@@ -109,13 +82,7 @@
         // Create wallet context, Sui client and find the active address.
         let mut wallet = create_wallet_context(&conf.sui.wallet_path, conf.sui.net).await?;
         let sui = build_sui_client(&conf.sui).await?;
-
-        let address = match wallet.active_address() {
-            Ok(address) => address,
-            Err(e) => {
-                return Err(NexusCliError::Any(e));
-            }
-        };
+        let address = wallet.active_address().map_err(NexusCliError::Any)?;
 
         // Fetch gas and collateral coin objects.
         let (gas_coin, collateral_coin) = fetch_gas_and_collateral_coins(
@@ -139,36 +106,16 @@
         // Craft a TX to register the tool.
         let tx_handle = loading!("Crafting transaction...");
 
-<<<<<<< HEAD
         // Explicitly check that we're registering an off-chain tool. This is mainly
         // for when we implement logic for on-chain so that we don't forget to
         // adjust the transaction.
         if ident_check.on_chain.is_some() {
             todo!("TODO: <https://github.com/Talus-Network/nexus-next/issues/96>");
         }
-=======
-    let mut tx = sui::ProgrammableTransactionBuilder::new();
-
-    if let Err(e) = tool::register_off_chain_for_self(
-        &mut tx,
-        &meta,
-        address.into(),
-        &collateral_coin,
-        invocation_cost,
-        tool_registry,
-        gas_service,
-        *workflow_pkg_id,
-        *primitives_pkg_id,
-    ) {
-        tx_handle.error();
-
-        return Err(NexusCliError::Any(e));
-    }
->>>>>>> ac41269c
 
         let mut tx = sui::ProgrammableTransactionBuilder::new();
 
-        match tool::register_off_chain_for_self(
+        if let Err(e) = tool::register_off_chain_for_self(
             &mut tx,
             &meta,
             address.into(),
@@ -179,13 +126,10 @@
             *workflow_pkg_id,
             *primitives_pkg_id,
         ) {
-            Ok(tx) => tx,
-            Err(e) => {
-                tx_handle.error();
-
-                return Err(NexusCliError::Any(e));
-            }
-        };
+            tx_handle.error();
+
+            return Err(NexusCliError::Any(e));
+        }
 
         tx_handle.success();
 
