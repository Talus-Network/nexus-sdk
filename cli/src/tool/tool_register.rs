--- conflicted
+++ resolved
@@ -166,69 +166,4 @@
     };
 
     Ok((gas_coin, collateral_coin))
-<<<<<<< HEAD
-}
-
-/// Build a programmable transaction to register a new off-chain Tool.
-fn prepare_transaction(
-    meta: ToolMeta,
-    collateral_coin: sui::Coin,
-    tool_registry: sui::ObjectRef,
-    workflow_pkg_id: sui::ObjectID,
-) -> AnyResult<sui::ProgrammableTransactionBuilder> {
-    let mut tx = sui::ProgrammableTransactionBuilder::new();
-
-    // `self: &mut ToolRegistry`
-    let tool_registry = tx.obj(sui::ObjectArg::SharedObject {
-        id: tool_registry.object_id,
-        initial_shared_version: tool_registry.version,
-        mutable: true,
-    })?;
-
-    // `fqn: AsciiString`
-    let fqn = move_std::Ascii::ascii_string_from_str(&mut tx, meta.fqn.to_string())?;
-
-    // `url: vector<u8>`
-    let url = tx.pure(meta.url.to_string().as_bytes())?;
-
-    // `description: vector<u8>`
-    let description = tx.pure(meta.description.as_bytes())?;
-
-    // `input_schema: vector<u8>`
-    let input_schema = tx.pure(meta.input_schema.to_string().as_bytes())?;
-
-    // `output_schema: vector<u8>`
-    let output_schema = tx.pure(meta.output_schema.to_string().as_bytes())?;
-
-    // `pay_with: Coin<SUI>`
-    let pay_with = tx.obj(sui::ObjectArg::ImmOrOwnedObject(
-        collateral_coin.object_ref(),
-    ))?;
-
-    // `clock: &Clock`
-    let clock = tx.obj(sui::CLOCK_OBJ_ARG)?;
-
-    // `nexus_workflow::tool_registry::register_off_chain_tool()`
-    tx.programmable_move_call(
-        workflow_pkg_id,
-        workflow::ToolRegistry::REGISTER_OFF_CHAIN_TOOL
-            .module
-            .into(),
-        workflow::ToolRegistry::REGISTER_OFF_CHAIN_TOOL.name.into(),
-        vec![],
-        vec![
-            tool_registry,
-            fqn,
-            url,
-            description,
-            input_schema,
-            output_schema,
-            pay_with,
-            clock,
-        ],
-    );
-
-    Ok(tx)
-=======
->>>>>>> 1f2b7275
 }