use {
    crate::{
        command_title,
        dag::dag_inspect_execution::inspect_dag_execution,
        display::json_output,
        loading,
        notify_success,
        prelude::*,
        sui::*,
        workflow,
    },
    anyhow::anyhow,
    nexus_sdk::{nexus::error::NexusError, types::EncryptionMode},
    std::sync::Arc,
};

/// Execute a Nexus DAG based on the provided object ID and initial input data.
#[allow(clippy::too_many_arguments)]
pub(crate) async fn execute_dag(
    dag_id: sui::ObjectID,
    entry_group: String,
    input_json: serde_json::Value,
    remote: Vec<String>,
    inspect: bool,
    price_priority_fee: u64,
    sui_gas_coin: Option<sui::ObjectID>,
    sui_gas_budget: u64,
) -> AnyResult<(), NexusCliError> {
    command_title!("Executing Nexus DAG '{dag_id}'");

    let (nexus_client, sui) = get_nexus_client(sui_gas_coin, sui_gas_budget).await?;

    // Build the remote storage conf.
    let conf = CliConf::load().await.unwrap_or_default();
    let preferred_remote_storage = conf.data_storage.preferred_remote_storage;
    let storage_conf = conf.data_storage.clone().into();

    // Get the active session for potential encryption
    let session = CryptoConf::get_active_session(None).await.map_err(|e|
        NexusCliError::Any(
            anyhow!(
                "Failed to get active session: {}.\nPlease initiate a session first.\n\n{init_key}\n{crypto_auth}",
                e,
                init_key = "$ nexus crypto init-key --force",
                crypto_auth = "$ nexus crypto auth"
            )
        )
    )?;

    // Fetch information about entry ports that need to be encrypted.
    let encrypt = workflow::fetch_encrypted_entry_ports(&sui, entry_group.clone(), &dag_id).await?;

    // Encrypt ports that need to be encrypted and store ports remote if they
    // need to be stored remotely.
    let input_data = workflow::process_entry_ports(
        &input_json,
        preferred_remote_storage,
        &encrypt,
        &remote,
        EncryptionMode::Standard,
    )
    .await?;

    let tx_handle = loading!("Crafting and executing transaction...");

    let result = match nexus_client
        .workflow()
        .execute(
            dag_id,
            input_data,
            price_priority_fee,
            Some(&entry_group),
            &storage_conf,
            Arc::clone(&session),
        )
        .await
    {
        Ok(r) => r,
        Err(NexusError::Storage(e)) => {
            tx_handle.error();

            return Err(NexusCliError::Any(anyhow!(
                "{e}.\nEnsure remote storage is configured.\n\n{command}\n{testnet_command}",
                e = e,
                command = "$ nexus conf set --data-storage.walrus-publisher-url <URL> --data-storage.walrus-save-for-epochs <EPOCHS>",
                testnet_command = "Or for testnet simply: $ nexus conf set --data-storage.testnet"
            )));
        }
        Err(e) => {
            tx_handle.error();

            return Err(NexusCliError::Nexus(e));
        }
    };

    // Advance the session ratchet if encryption was used.
    if !encrypt.is_empty() {
        session.lock().await.commit_sender(None);
    }

    tx_handle.success();

    notify_success!(
        "DAGExecution object ID: {id}",
        id = result
            .execution_object_id
            .to_string()
            .truecolor(100, 100, 100)
    );

    // Update the session in the configuration.
    CryptoConf::release_session(session, None)
        .await
        .map_err(|e| NexusCliError::Any(anyhow!("Failed to release session: {}", e)))?;

    if inspect {
        inspect_dag_execution(result.execution_object_id, result.tx_digest).await?;
    } else {
        json_output(
            &json!({ "digest": result.tx_digest, "execution_id": result.execution_object_id }),
        )?;
    }

    Ok(())
<<<<<<< HEAD
}

/// Process entry ports: encrypt and/or store remotely as needed. `input` must
/// be at least a 2-level JSON object (vertex -> port -> value).
async fn process_entry_ports(
    input: &serde_json::Value,
    preferred_remote_storage: Option<StorageKind>,
    encrypt: &HashMap<String, Vec<String>>,
    remote: &[String],
) -> Result<HashMap<String, PortsData>, NexusCliError> {
    let Some(vertices) = input.as_object() else {
        return Err(NexusCliError::Any(anyhow!(
            "Input JSON must be an object with vertex names as keys."
        )));
    };

    let mut result = HashMap::new();

    for (vertex, data) in vertices {
        let Some(ports) = data.as_object() else {
            return Err(NexusCliError::Any(anyhow!(
                "Input JSON for vertex '{vertex}' must be an object with port names as keys."
            )));
        };

        // Figure out which ports need to be encrypted and stored remotely for
        // this vertex.
        let encrypt_fields = encrypt.get(vertex);
        let remote_fields = ports
            .iter()
            .filter_map(|(port, _)| {
                let handle = format!("{vertex}.{port}");
                if remote.contains(&handle) {
                    Some(port.clone())
                } else {
                    None
                }
            })
            .collect::<Vec<_>>();

        // Convert this json into a map of port -> NexusData.
        let nexus_data_map = types::json_to_nexus_data_map(
            data,
            encrypt_fields.unwrap_or(&vec![]),
            &remote_fields,
            preferred_remote_storage,
        )
        .map_err(NexusCliError::Any)?;

        result.insert(vertex.clone(), PortsData::from_map(nexus_data_map));
    }

    // Hint the user if they should use remote storage and for what fields.
    let flattened = vertices
        .iter()
        .flat_map(|(vertex, ports)| {
            ports
                .as_object()
                .expect("Must be an object")
                .iter()
                .map(|(port, data)| (format!("{}.{}", vertex.clone(), port.clone()), data))
        })
        .collect::<HashMap<String, &serde_json::Value>>();

    let remote_hints = hint_remote_fields(&json!(flattened)).unwrap_or_default();

    if !remote_hints.is_empty() {
        return Err(NexusCliError::Any(anyhow!(
            "Some input fields must be stored remotely to fit within transaction size limits. Please add the following argument to your command:\n\n{command} {fields}",
            command = "--remote",
            fields = remote_hints.join(",")
        )));
    }

    Ok(result)
}

/// Fetches the encrypted entry ports for a DAG.
async fn fetch_encrypted_entry_ports(
    sui: &sui::Client,
    entry_group: String,
    dag_id: &sui::ObjectID,
) -> AnyResult<HashMap<String, Vec<String>>, NexusCliError> {
    #[derive(Clone, Debug, PartialEq, Eq, Hash, Deserialize)]
    struct EntryPort {
        name: String,
        encrypted: bool,
    }

    #[allow(clippy::type_complexity)]
    #[derive(Clone, Debug, Deserialize)]
    struct Dag {
        entry_groups:
            VecMap<Structure<TypeName>, VecMap<Structure<TypeName>, VecSet<Structure<EntryPort>>>>,
    }

    let result = fetch_one::<Structure<Dag>>(sui, *dag_id)
        .await
        .map_err(|e| NexusCliError::Any(anyhow!(e)))?;

    // Get the relevant entry group.
    let group: TypeName = TypeName {
        name: entry_group.clone(),
    };

    let entry_group = result
        .data
        .into_inner()
        .entry_groups
        .into_inner()
        .remove(&group.into())
        .ok_or_else(|| {
            NexusCliError::Any(anyhow!("Entry group '{entry_group}' not found in DAG"))
        })?;

    // Collapse into a more readable format.
    Ok(entry_group
        .into_inner()
        .into_iter()
        .filter_map(|(vertex, ports)| {
            let encrypted_ports: Vec<String> = ports
                .into_inner()
                .into_iter()
                .filter_map(|port| {
                    let port = port.into_inner();

                    if port.encrypted {
                        Some(port.name)
                    } else {
                        None
                    }
                })
                .collect();

            if encrypted_ports.is_empty() {
                return None; // Skip vertices with no encrypted ports
            }

            Some((vertex.into_inner().name, encrypted_ports))
        })
        .collect::<HashMap<_, _>>())
}

#[cfg(test)]
mod tests {
    use {
        super::*,
        assert_matches::assert_matches,
        mockito::{Server, ServerGuard},
        nexus_sdk::{
            test_utils::nexus_mocks,
            types::{DataStorage, Storable, StorageConf},
            walrus::{BlobObject, BlobStorage, NewlyCreated, StorageInfo},
        },
        serde_json::json,
        std::collections::HashMap,
    };

    /// Setup mock server for Walrus testing
    async fn setup_mock_server_and_conf() -> anyhow::Result<(ServerGuard, StorageConf)> {
        // Create mock server
        let server = Server::new_async().await;
        let server_url = server.url();

        // Create a Walrus client that points to our mock server
        let storage_conf = StorageConf {
            walrus_publisher_url: Some(server_url.clone()),
            walrus_aggregator_url: Some(server_url),
            walrus_save_for_epochs: Some(2),
        };

        Ok((server, storage_conf))
    }

    #[tokio::test]
    async fn test_process_entry_ports_success_no_encrypt_no_remote() {
        let input = json!({
            "vertex1": {
                "port1": "value1",
                "port2": "value2"
            }
        });
        let (_, storage_conf) = setup_mock_server_and_conf()
            .await
            .expect("Server must start");
        let (session, _) = nexus_mocks::mock_session();
        let encrypt = HashMap::new();
        let remote = vec![];

        let result = process_entry_ports(&input, None, &encrypt, &remote)
            .await
            .expect("Should succeed");

        let vertex = result
            .get("vertex1")
            .expect("vertex1 missing")
            .clone()
            .commit_all(&storage_conf, Arc::clone(&session))
            .await
            .expect("commit_all failed");
        let port1 = vertex.get("port1").expect("port1 missing");
        let port2 = vertex.get("port2").expect("port2 missing");

        // Both should be Inline and not encrypted
        assert_matches!(port1, DataStorage::Inline(_));
        assert_eq!(port1.as_json(), &json!("value1"));
        assert!(!port1.is_encrypted());

        assert_matches!(port2, DataStorage::Inline(_));
        assert_eq!(port2.as_json(), &json!("value2"));
        assert!(!port2.is_encrypted());
    }

    #[tokio::test]
    async fn test_process_entry_ports_encrypt_only() {
        let input = json!({
            "vertex1": {
                "port1": "secret_value",
                "port2": "plain_value"
            }
        });
        let (_, storage_conf) = setup_mock_server_and_conf()
            .await
            .expect("Server must start");
        let (session, _) = nexus_mocks::mock_session();
        let mut encrypt = HashMap::new();
        encrypt.insert("vertex1".to_string(), vec!["port1".to_string()]);
        let remote = vec![];

        let result = process_entry_ports(&input, None, &encrypt, &remote)
            .await
            .expect("Should succeed");

        let vertex = result
            .get("vertex1")
            .expect("vertex1 missing")
            .clone()
            .commit_all(&storage_conf, Arc::clone(&session))
            .await
            .expect("commit_all failed");
        let port1 = vertex.get("port1").expect("port1 missing");
        let port2 = vertex.get("port2").expect("port2 missing");

        // port1 should be encrypted
        assert!(port1.is_encrypted());
        // port2 should not be encrypted
        assert!(!port2.is_encrypted());
    }

    #[tokio::test]
    async fn test_process_entry_ports_remote_only() {
        let input = json!({
            "vertex1": {
                "port1": "remote_value",
                "port2": "local_value"
            }
        });
        let (mut server, storage_conf) = setup_mock_server_and_conf()
            .await
            .expect("Server must start");
        let (session, _) = nexus_mocks::mock_session();
        let encrypt = HashMap::new();
        let remote = vec!["vertex1.port1".to_string()];

        // Setup mock Walrus response
        let mock_put_response = StorageInfo {
            newly_created: Some(NewlyCreated {
                blob_object: BlobObject {
                    blob_id: "json_blob_id".to_string(),
                    id: "json_object_id".to_string(),
                    storage: BlobStorage { end_epoch: 200 },
                },
            }),
            already_certified: None,
        };

        let mock_put = server
            .mock("PUT", "/v1/blobs?epochs=2")
            .with_status(200)
            .with_header("content-type", "application/json")
            .with_body(serde_json::to_string(&mock_put_response).expect("Must serialize"))
            .create_async()
            .await;

        let result = process_entry_ports(&input, None, &encrypt, &remote)
            .await
            .expect("Should succeed");

        let vertex = result
            .get("vertex1")
            .expect("vertex1 missing")
            .clone()
            .commit_all(&storage_conf, Arc::clone(&session))
            .await
            .expect("commit_all failed");
        let port1 = vertex.get("port1").expect("port1 missing");
        let port2 = vertex.get("port2").expect("port2 missing");

        // port1 should be walrus
        assert_matches!(port1, DataStorage::Walrus(_));
        // port2 should be Inline
        assert_matches!(port2, DataStorage::Inline(_));

        // Verify the request was made
        mock_put.assert_async().await;
    }

    #[tokio::test]
    async fn test_process_entry_ports_encrypt_and_remote() {
        let input = json!({
            "vertex1": {
                "port1": "secret_remote_value",
                "port2": "plain_local_value"
            }
        });
        let (mut server, storage_conf) = setup_mock_server_and_conf()
            .await
            .expect("Server must start");
        let (session, _) = nexus_mocks::mock_session();
        let mut encrypt = HashMap::new();
        encrypt.insert("vertex1".to_string(), vec!["port1".to_string()]);
        let remote = vec!["vertex1.port1".to_string()];

        // Setup mock Walrus response
        let mock_put_response = StorageInfo {
            newly_created: Some(NewlyCreated {
                blob_object: BlobObject {
                    blob_id: "json_blob_id".to_string(),
                    id: "json_object_id".to_string(),
                    storage: BlobStorage { end_epoch: 200 },
                },
            }),
            already_certified: None,
        };

        let mock_put = server
            .mock("PUT", "/v1/blobs?epochs=2")
            .with_status(200)
            .with_header("content-type", "application/json")
            .with_body(serde_json::to_string(&mock_put_response).expect("Must serialize"))
            .create_async()
            .await;

        let result = process_entry_ports(&input, None, &encrypt, &remote)
            .await
            .expect("Should succeed");

        let vertex = result
            .get("vertex1")
            .expect("vertex1 missing")
            .clone()
            .commit_all(&storage_conf, Arc::clone(&session))
            .await
            .expect("commit_all failed");
        let port1 = vertex.get("port1").expect("port1 missing");
        let port2 = vertex.get("port2").expect("port2 missing");

        // port1 should be encrypted and walrus
        assert!(port1.is_encrypted());
        assert_matches!(port1, DataStorage::Walrus(_));
        // port2 should be Inline and not encrypted
        assert_matches!(port2, DataStorage::Inline(_));
        assert!(!port2.is_encrypted());

        // Verify the request was made
        mock_put.assert_async().await;
    }

    #[tokio::test]
    async fn test_process_entry_ports_invalid_input_not_object() {
        let input = json!("not_an_object");
        let encrypt = HashMap::new();
        let remote = vec![];

        let result = process_entry_ports(&input, None, &encrypt, &remote).await;
        assert!(result.is_err());
        let err_msg = format!("{}", result.unwrap_err());
        assert!(err_msg.contains("Input JSON must be an object"));
    }

    #[tokio::test]
    async fn test_process_entry_ports_invalid_vertex_not_object() {
        let input = json!({
            "vertex1": "not_an_object"
        });
        let encrypt = HashMap::new();
        let remote = vec![];

        let result = process_entry_ports(&input, None, &encrypt, &remote).await;
        assert!(result.is_err());
        let err_msg = format!("{}", result.unwrap_err());
        assert!(err_msg.contains("must be an object with port names as keys"));
    }
=======
>>>>>>> 77eced2d
}<|MERGE_RESOLUTION|>--- conflicted
+++ resolved
@@ -122,400 +122,4 @@
     }
 
     Ok(())
-<<<<<<< HEAD
-}
-
-/// Process entry ports: encrypt and/or store remotely as needed. `input` must
-/// be at least a 2-level JSON object (vertex -> port -> value).
-async fn process_entry_ports(
-    input: &serde_json::Value,
-    preferred_remote_storage: Option<StorageKind>,
-    encrypt: &HashMap<String, Vec<String>>,
-    remote: &[String],
-) -> Result<HashMap<String, PortsData>, NexusCliError> {
-    let Some(vertices) = input.as_object() else {
-        return Err(NexusCliError::Any(anyhow!(
-            "Input JSON must be an object with vertex names as keys."
-        )));
-    };
-
-    let mut result = HashMap::new();
-
-    for (vertex, data) in vertices {
-        let Some(ports) = data.as_object() else {
-            return Err(NexusCliError::Any(anyhow!(
-                "Input JSON for vertex '{vertex}' must be an object with port names as keys."
-            )));
-        };
-
-        // Figure out which ports need to be encrypted and stored remotely for
-        // this vertex.
-        let encrypt_fields = encrypt.get(vertex);
-        let remote_fields = ports
-            .iter()
-            .filter_map(|(port, _)| {
-                let handle = format!("{vertex}.{port}");
-                if remote.contains(&handle) {
-                    Some(port.clone())
-                } else {
-                    None
-                }
-            })
-            .collect::<Vec<_>>();
-
-        // Convert this json into a map of port -> NexusData.
-        let nexus_data_map = types::json_to_nexus_data_map(
-            data,
-            encrypt_fields.unwrap_or(&vec![]),
-            &remote_fields,
-            preferred_remote_storage,
-        )
-        .map_err(NexusCliError::Any)?;
-
-        result.insert(vertex.clone(), PortsData::from_map(nexus_data_map));
-    }
-
-    // Hint the user if they should use remote storage and for what fields.
-    let flattened = vertices
-        .iter()
-        .flat_map(|(vertex, ports)| {
-            ports
-                .as_object()
-                .expect("Must be an object")
-                .iter()
-                .map(|(port, data)| (format!("{}.{}", vertex.clone(), port.clone()), data))
-        })
-        .collect::<HashMap<String, &serde_json::Value>>();
-
-    let remote_hints = hint_remote_fields(&json!(flattened)).unwrap_or_default();
-
-    if !remote_hints.is_empty() {
-        return Err(NexusCliError::Any(anyhow!(
-            "Some input fields must be stored remotely to fit within transaction size limits. Please add the following argument to your command:\n\n{command} {fields}",
-            command = "--remote",
-            fields = remote_hints.join(",")
-        )));
-    }
-
-    Ok(result)
-}
-
-/// Fetches the encrypted entry ports for a DAG.
-async fn fetch_encrypted_entry_ports(
-    sui: &sui::Client,
-    entry_group: String,
-    dag_id: &sui::ObjectID,
-) -> AnyResult<HashMap<String, Vec<String>>, NexusCliError> {
-    #[derive(Clone, Debug, PartialEq, Eq, Hash, Deserialize)]
-    struct EntryPort {
-        name: String,
-        encrypted: bool,
-    }
-
-    #[allow(clippy::type_complexity)]
-    #[derive(Clone, Debug, Deserialize)]
-    struct Dag {
-        entry_groups:
-            VecMap<Structure<TypeName>, VecMap<Structure<TypeName>, VecSet<Structure<EntryPort>>>>,
-    }
-
-    let result = fetch_one::<Structure<Dag>>(sui, *dag_id)
-        .await
-        .map_err(|e| NexusCliError::Any(anyhow!(e)))?;
-
-    // Get the relevant entry group.
-    let group: TypeName = TypeName {
-        name: entry_group.clone(),
-    };
-
-    let entry_group = result
-        .data
-        .into_inner()
-        .entry_groups
-        .into_inner()
-        .remove(&group.into())
-        .ok_or_else(|| {
-            NexusCliError::Any(anyhow!("Entry group '{entry_group}' not found in DAG"))
-        })?;
-
-    // Collapse into a more readable format.
-    Ok(entry_group
-        .into_inner()
-        .into_iter()
-        .filter_map(|(vertex, ports)| {
-            let encrypted_ports: Vec<String> = ports
-                .into_inner()
-                .into_iter()
-                .filter_map(|port| {
-                    let port = port.into_inner();
-
-                    if port.encrypted {
-                        Some(port.name)
-                    } else {
-                        None
-                    }
-                })
-                .collect();
-
-            if encrypted_ports.is_empty() {
-                return None; // Skip vertices with no encrypted ports
-            }
-
-            Some((vertex.into_inner().name, encrypted_ports))
-        })
-        .collect::<HashMap<_, _>>())
-}
-
-#[cfg(test)]
-mod tests {
-    use {
-        super::*,
-        assert_matches::assert_matches,
-        mockito::{Server, ServerGuard},
-        nexus_sdk::{
-            test_utils::nexus_mocks,
-            types::{DataStorage, Storable, StorageConf},
-            walrus::{BlobObject, BlobStorage, NewlyCreated, StorageInfo},
-        },
-        serde_json::json,
-        std::collections::HashMap,
-    };
-
-    /// Setup mock server for Walrus testing
-    async fn setup_mock_server_and_conf() -> anyhow::Result<(ServerGuard, StorageConf)> {
-        // Create mock server
-        let server = Server::new_async().await;
-        let server_url = server.url();
-
-        // Create a Walrus client that points to our mock server
-        let storage_conf = StorageConf {
-            walrus_publisher_url: Some(server_url.clone()),
-            walrus_aggregator_url: Some(server_url),
-            walrus_save_for_epochs: Some(2),
-        };
-
-        Ok((server, storage_conf))
-    }
-
-    #[tokio::test]
-    async fn test_process_entry_ports_success_no_encrypt_no_remote() {
-        let input = json!({
-            "vertex1": {
-                "port1": "value1",
-                "port2": "value2"
-            }
-        });
-        let (_, storage_conf) = setup_mock_server_and_conf()
-            .await
-            .expect("Server must start");
-        let (session, _) = nexus_mocks::mock_session();
-        let encrypt = HashMap::new();
-        let remote = vec![];
-
-        let result = process_entry_ports(&input, None, &encrypt, &remote)
-            .await
-            .expect("Should succeed");
-
-        let vertex = result
-            .get("vertex1")
-            .expect("vertex1 missing")
-            .clone()
-            .commit_all(&storage_conf, Arc::clone(&session))
-            .await
-            .expect("commit_all failed");
-        let port1 = vertex.get("port1").expect("port1 missing");
-        let port2 = vertex.get("port2").expect("port2 missing");
-
-        // Both should be Inline and not encrypted
-        assert_matches!(port1, DataStorage::Inline(_));
-        assert_eq!(port1.as_json(), &json!("value1"));
-        assert!(!port1.is_encrypted());
-
-        assert_matches!(port2, DataStorage::Inline(_));
-        assert_eq!(port2.as_json(), &json!("value2"));
-        assert!(!port2.is_encrypted());
-    }
-
-    #[tokio::test]
-    async fn test_process_entry_ports_encrypt_only() {
-        let input = json!({
-            "vertex1": {
-                "port1": "secret_value",
-                "port2": "plain_value"
-            }
-        });
-        let (_, storage_conf) = setup_mock_server_and_conf()
-            .await
-            .expect("Server must start");
-        let (session, _) = nexus_mocks::mock_session();
-        let mut encrypt = HashMap::new();
-        encrypt.insert("vertex1".to_string(), vec!["port1".to_string()]);
-        let remote = vec![];
-
-        let result = process_entry_ports(&input, None, &encrypt, &remote)
-            .await
-            .expect("Should succeed");
-
-        let vertex = result
-            .get("vertex1")
-            .expect("vertex1 missing")
-            .clone()
-            .commit_all(&storage_conf, Arc::clone(&session))
-            .await
-            .expect("commit_all failed");
-        let port1 = vertex.get("port1").expect("port1 missing");
-        let port2 = vertex.get("port2").expect("port2 missing");
-
-        // port1 should be encrypted
-        assert!(port1.is_encrypted());
-        // port2 should not be encrypted
-        assert!(!port2.is_encrypted());
-    }
-
-    #[tokio::test]
-    async fn test_process_entry_ports_remote_only() {
-        let input = json!({
-            "vertex1": {
-                "port1": "remote_value",
-                "port2": "local_value"
-            }
-        });
-        let (mut server, storage_conf) = setup_mock_server_and_conf()
-            .await
-            .expect("Server must start");
-        let (session, _) = nexus_mocks::mock_session();
-        let encrypt = HashMap::new();
-        let remote = vec!["vertex1.port1".to_string()];
-
-        // Setup mock Walrus response
-        let mock_put_response = StorageInfo {
-            newly_created: Some(NewlyCreated {
-                blob_object: BlobObject {
-                    blob_id: "json_blob_id".to_string(),
-                    id: "json_object_id".to_string(),
-                    storage: BlobStorage { end_epoch: 200 },
-                },
-            }),
-            already_certified: None,
-        };
-
-        let mock_put = server
-            .mock("PUT", "/v1/blobs?epochs=2")
-            .with_status(200)
-            .with_header("content-type", "application/json")
-            .with_body(serde_json::to_string(&mock_put_response).expect("Must serialize"))
-            .create_async()
-            .await;
-
-        let result = process_entry_ports(&input, None, &encrypt, &remote)
-            .await
-            .expect("Should succeed");
-
-        let vertex = result
-            .get("vertex1")
-            .expect("vertex1 missing")
-            .clone()
-            .commit_all(&storage_conf, Arc::clone(&session))
-            .await
-            .expect("commit_all failed");
-        let port1 = vertex.get("port1").expect("port1 missing");
-        let port2 = vertex.get("port2").expect("port2 missing");
-
-        // port1 should be walrus
-        assert_matches!(port1, DataStorage::Walrus(_));
-        // port2 should be Inline
-        assert_matches!(port2, DataStorage::Inline(_));
-
-        // Verify the request was made
-        mock_put.assert_async().await;
-    }
-
-    #[tokio::test]
-    async fn test_process_entry_ports_encrypt_and_remote() {
-        let input = json!({
-            "vertex1": {
-                "port1": "secret_remote_value",
-                "port2": "plain_local_value"
-            }
-        });
-        let (mut server, storage_conf) = setup_mock_server_and_conf()
-            .await
-            .expect("Server must start");
-        let (session, _) = nexus_mocks::mock_session();
-        let mut encrypt = HashMap::new();
-        encrypt.insert("vertex1".to_string(), vec!["port1".to_string()]);
-        let remote = vec!["vertex1.port1".to_string()];
-
-        // Setup mock Walrus response
-        let mock_put_response = StorageInfo {
-            newly_created: Some(NewlyCreated {
-                blob_object: BlobObject {
-                    blob_id: "json_blob_id".to_string(),
-                    id: "json_object_id".to_string(),
-                    storage: BlobStorage { end_epoch: 200 },
-                },
-            }),
-            already_certified: None,
-        };
-
-        let mock_put = server
-            .mock("PUT", "/v1/blobs?epochs=2")
-            .with_status(200)
-            .with_header("content-type", "application/json")
-            .with_body(serde_json::to_string(&mock_put_response).expect("Must serialize"))
-            .create_async()
-            .await;
-
-        let result = process_entry_ports(&input, None, &encrypt, &remote)
-            .await
-            .expect("Should succeed");
-
-        let vertex = result
-            .get("vertex1")
-            .expect("vertex1 missing")
-            .clone()
-            .commit_all(&storage_conf, Arc::clone(&session))
-            .await
-            .expect("commit_all failed");
-        let port1 = vertex.get("port1").expect("port1 missing");
-        let port2 = vertex.get("port2").expect("port2 missing");
-
-        // port1 should be encrypted and walrus
-        assert!(port1.is_encrypted());
-        assert_matches!(port1, DataStorage::Walrus(_));
-        // port2 should be Inline and not encrypted
-        assert_matches!(port2, DataStorage::Inline(_));
-        assert!(!port2.is_encrypted());
-
-        // Verify the request was made
-        mock_put.assert_async().await;
-    }
-
-    #[tokio::test]
-    async fn test_process_entry_ports_invalid_input_not_object() {
-        let input = json!("not_an_object");
-        let encrypt = HashMap::new();
-        let remote = vec![];
-
-        let result = process_entry_ports(&input, None, &encrypt, &remote).await;
-        assert!(result.is_err());
-        let err_msg = format!("{}", result.unwrap_err());
-        assert!(err_msg.contains("Input JSON must be an object"));
-    }
-
-    #[tokio::test]
-    async fn test_process_entry_ports_invalid_vertex_not_object() {
-        let input = json!({
-            "vertex1": "not_an_object"
-        });
-        let encrypt = HashMap::new();
-        let remote = vec![];
-
-        let result = process_entry_ports(&input, None, &encrypt, &remote).await;
-        assert!(result.is_err());
-        let err_msg = format!("{}", result.unwrap_err());
-        assert!(err_msg.contains("must be an object with port names as keys"));
-    }
-=======
->>>>>>> 77eced2d
 }