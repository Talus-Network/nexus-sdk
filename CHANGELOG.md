--- conflicted
+++ resolved
@@ -39,13 +39,10 @@
 - configured `cargo-deny` rules
 - not failing if a tool is already registered when registering a tool
 - not failing a whole tool registration batch if one of the tools fails to register
-<<<<<<< HEAD
 - `nexus gas limited-invocations enable` to enable the limited invocations gas extension for a tool
 - `nexus gas limited-invocations disable` to disable the limited invocations gas extension for a tool
 - `nexus gas limited-invocations buy-ticket` to buy a limited invocations gas ticket for a tool
-=======
 - `--no-save` flag to `nexus tool register` to not save the owner caps to the CLI config
->>>>>>> ff29f3d3
 
 #### Changed
 
