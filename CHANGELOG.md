--- conflicted
+++ resolved
@@ -11,16 +11,11 @@
 
 ### `nexus-cli`
 
-<<<<<<< HEAD
 #### Added
 
 - `nexus crypto init-key --force` wipes the old `crypto` state from config before rotating the key
 
 
-
-
-=======
->>>>>>> 078ed54e
 ## [`0.2.0`] - 2025-08-12
 
 ### Repository
