--- conflicted
+++ resolved
@@ -24,16 +24,14 @@
 
 - .nightly-version
 
-<<<<<<< HEAD
 #### Changed
 
 - standardized array and single value serialization of `NexusData` in `serde_parsers`
 - `NexusData` can now represent data stored remotely in Walrus
-=======
+
 #### Fixed
 
 - made faucet requests compatible with old and latest versions of the `sui-faucet`
->>>>>>> 0e7a806d
 
 ## [`0.2.0`] - 2025-08-12
 
