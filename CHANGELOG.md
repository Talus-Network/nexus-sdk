--- conflicted
+++ resolved
@@ -5,12 +5,6 @@
 The format is based on [Keep a Changelog](https://keepachangelog.com/en/1.1.0/),
 and this project adheres to [Semantic Versioning](https://semver.org/spec/v2.0.0.html).
 
-<<<<<<< HEAD
-## [`0.1.0`] - Unreleased
-
-### `nexus-cli`
-
-=======
 ## [`0.2.0`] - Unreleased
 
 ### `nexus-cli`
@@ -19,6 +13,7 @@
 
 - JSON DAG definition no longer specifies entry input ports
 - renamed JSON DAG `vertices.input_ports` to `vertices.entry_ports`
+- `nexus tool list` supports the new `description` and `registered_at_ms` attributes.
 
 ### `nexus-sdk`
 
@@ -36,7 +31,6 @@
 
 ### `nexus-cli`
 
->>>>>>> 823ff462
 #### Added
 
 - commands to validate, register, unregister and claim collateral for Nexus Tools
@@ -44,12 +38,8 @@
 - commands to validate, publish, execute and inspect DAGs
 - commands to load and save configuration
 - commands to create a new Nexus network
-<<<<<<< HEAD
-- `nexus tool list` supports the new `description` and `registered_at_ms` attributes.
-=======
 - release workflow
 - added dev guides that showcase how to use CLI to publish and register tools, and publish and execute DAGs
->>>>>>> 823ff462
 
 #### Changed
 
@@ -78,12 +68,6 @@
 - added `types` module and `tool_fqn` that holds some reusable types
 - added `events` module that holds definitions of Nexus events fired from Sui
 - added `sui` module that holds and categorizes all `sui_sdk` types
-- Introduce `pub const CLOCK_OBJ_ARG` and use it where the Sui `Clock` is passed as an
-  argument when submitting transactions.
-- Introduce a `description` field each Tool needs to report via its `/meta` endpoint.
-- Use the Tool-provided `description` when registering it on-chain.
-- Introduce a lossy UTF-8 deserializer for the `description`, since the on-chain representation is a
-  `vector<u8>`. Perhaps we can be stricter in the future.
 
 #### Fixed
 
