# Changelog

All notable changes to this project will be documented in this file.

The format is based on [Keep a Changelog](https://keepachangelog.com/en/1.1.0/),
and this project adheres to [Semantic Versioning](https://semver.org/spec/v2.0.0.html).

## [`0.2.0`] - Unreleased

### `nexus-cli`

#### Changed

- JSON DAG definition no longer specifies entry input ports
- renamed JSON DAG `vertices.input_ports` to `vertices.entry_ports`

### `nexus-sdk`

#### Added

- added Walrus Client module to interact with Walrus decentralized storage

#### Fixed

- `test_utils::contracts` now creates a `Move.lock` if it doesn't exist yet
- Fixed a bug that erases the current basic auth credentials from the config when any value is updated

<<<<<<< HEAD
### `nexus-tool`

#### Added

- added the Walrus Client tools: JSON upload, Verify blob.

=======
>>>>>>> f631a9de
## [`0.1.0`] - 2025-04-14

### `nexus-cli`

#### Added

- commands to validate, register, unregister and claim collateral for Nexus Tools
- commands to scaffold a new Nexus Tool
- commands to validate, publish, execute and inspect DAGs
- commands to load and save configuration
- commands to create a new Nexus network
- release workflow
- added dev guides that showcase how to use CLI to publish and register tools, and publish and execute DAGs

#### Changed

- changing the notion of entry vertices to entry input ports and adjusting parsing, validation and PTB templates in accordance

#### Fixed

- fixing tool registration, unregistration and collateral claiming based on changes in tool registry

### `nexus-toolkit-rust`

#### Added

- added basic structure for Nexus Tools written in Rust in the form of a trait
- added a macro that starts a webserver for one or multiple tools, providing all necessary endpoints
- added a first, dumb version of secret manager
- added a dev guide that goes through the steps to use CLI to scaffold a boilerplate tool and implement NexusTool trait

### `nexus-sdk`

#### Added

- added Nexus Sui identifiers module
- added `object_crawler` that parses Sui objects to structs
- added `test_utils` that handle spinning up Redis or Sui containers for testing, along with some helper functions
- added `types` module and `tool_fqn` that holds some reusable types
- added `events` module that holds definitions of Nexus events fired from Sui
- added `sui` module that holds and categorizes all `sui_sdk` types

#### Fixed

- added implicit dependencies to `test_utils`<|MERGE_RESOLUTION|>--- conflicted
+++ resolved
@@ -25,15 +25,6 @@
 - `test_utils::contracts` now creates a `Move.lock` if it doesn't exist yet
 - Fixed a bug that erases the current basic auth credentials from the config when any value is updated
 
-<<<<<<< HEAD
-### `nexus-tool`
-
-#### Added
-
-- added the Walrus Client tools: JSON upload, Verify blob.
-
-=======
->>>>>>> f631a9de
 ## [`0.1.0`] - 2025-04-14
 
 ### `nexus-cli`
