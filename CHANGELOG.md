# Changelog

All notable changes to this project will be documented in this file.

The format is based on [Keep a Changelog](https://keepachangelog.com/en/1.1.0/),
and this project adheres to [Semantic Versioning](https://semver.org/spec/v2.0.0.html).

## Unreleased

## [`0.3.0`] - 2025-11-10

### `nexus-cli`

#### Added

- `nexus scheduler` command group for on-chain task management:
  - `nexus scheduler task create` / `inspect` / `metadata` / `pause` / `resume` / `cancel`
  - `nexus scheduler occurrence add`
  - `nexus scheduler periodic set` / `disable`
- `--gas-price` flag on `nexus dag execute` to forward a priority fee with DAG executions

#### Fixed

- `nexus dag inspect-execution` now uses new `NexusData` implementation that supports remote storage
- `nexus dag execute` now uses new `NexusData` implementation that supports remote storage
- `nexus crypto init-key --force` wipes the old `crypto` state from config before rotating the key to avoid parsing errors

### `nexus-sdk`

#### Added

<<<<<<< HEAD
- `nexus dag inspect-execution` now also shows the data storage kind for each port
- .nightly-version
- scheduler transaction templates (task lifecycle, sporadic occurrences, periodic scheduling, constraint state, TAP execution) for CLI and integrators
=======
- `.nightly-version` file that specifies the Rust nightly version to use
- `nexus_sdk::nexus` module that holds `NexusClient` functionality to interact with the Nexus network
- `NexusEventKind::name` method that returns a string representation of the event kind
>>>>>>> dcbf49aa

#### Changed

- standardized array and single value serialization of `NexusData` in `serde_parsers`
- `NexusData` can now represent data stored remotely in Walrus

#### Fixed

- made faucet requests compatible with old and latest versions of the `sui-faucet`
- allow skipping the first encrypted message in a new `dh` chain

## [`0.2.0`] - 2025-08-12

### Repository

#### Added

- CONTRIBUTING.md
- CODE_OF_CONDUCT.md
- `pre-commit` hook (also in CI)

### `nexus-cli`

#### Added

- `nexus gas add-budget` command to be able to pay for evaluations
- `nexus gas expiry enable` to enable the expiry gas extension for a tool
- `nexus gas expiry disable` to disable the expiry gas extension for a tool
- `nexus gas expiry buy-ticket` to buy an expiry gas ticket for a tool
- `nexus tool set-invocation-cost` to set the invocation cost for a tool
- `indicatif` crate to handle progress spinners
- `--batch` flag to `nexus tool register` command to allow registering multiple tools at once
- upon tool registration, the CLI will save the owner caps to the CLI conf; these are then used to fall back to if no `--owner-cap` arg is provided for some commands
- `secrets` module that provides a wrapper to encrypt and decrypt its inner values
- `crypto` section to the CLI configuration to save the current state of the `crypto`
- `nexus conf set --sui.rpc-url` to set a custom Sui RPC URL for the CLI to use
- `nexus crypto auth` establishes a secure session with the network
- `nexus crypto generate-identity-key` generates and stores a fresh identity key
- `nexus crypto init-key` generates and stores a random 32-byte master key
- `nexus crypto set-passphrase` prompts for and stores a passphrase securely in the keyring
- `nexus crypto key-status` shows where the key was loaded from
- automatically fetching devnet objects for user ergonomics
- configured `cargo-deny` rules
- not failing if a tool is already registered when registering a tool
- not failing a whole tool registration batch if one of the tools fails to register
- `nexus gas limited-invocations enable` to enable the limited invocations gas extension for a tool
- `nexus gas limited-invocations disable` to disable the limited invocations gas extension for a tool
- `nexus gas limited-invocations buy-ticket` to buy a limited invocations gas ticket for a tool
- `--no-save` flag to `nexus tool register` to not save the owner caps to the CLI config

#### Changed

- JSON DAG definition no longer specifies entry input ports
- renamed JSON DAG `vertices.input_ports` to `vertices.entry_ports`
- `nexus tool list` supports the new `description` and `registered_at_ms` attributes
- tool registration now takes `invocation_cost` parameter and returns 2 owner caps `OverTool` and `OverGas`
- `nexus conf --nexus.objects` is now the only way to populate the `nexus.objects` field in the config
- `nexus conf` changed to have `set` and `get` subcommands
- `nexus dag execute` now takes `--encrypt` argument that accepts `vertex.port` pairs to encrypt before sending data on-chain
- JSON DAG now accepts `encrypted` field on `edges.[].from`
- `nexus dag execute` now encrypts any `vertex.port` mentioned in the arguments
- removed `--encrypt` flag in favour of storing the information in the JSON DAG definition
- replaced all occurrences of `sap` with `tap`

#### Removed

- automated faucet calls for gas and collateral coins
- basic auth from the CLI configuration
- DAG validation (moved to `nexus-sdk`)

#### Fixed

- `create_wallet_context` takes `SUI_RPC_URL` into consideration when checking active env
- when `nexus conf get` fails to parse the config it shows the error instead of defaulting
- `master-key` uses keyring platform specific dependencies
- `nexus crypto auth` fetches a new gas coin now

### `nexus-sdk`

#### Added

- Walrus Client module to interact with Walrus decentralized storage
- `transactions::gas` module containing PTB templates for gas-related transactions
- support for generating shell completions
- `crypto` module
- `x3dh` in `crypto` that implements X3DH key-exchange protocol according to the Signal Specs.
- `double_ratchet` in `crypto` that implements Double Ratchet with header encryption.
- `session` in `crypto` that glues together X3DH + Double Ratchet for a complete e2d Secure Session Layer.
- generic `secret` type interface for encrypting and decrypting wrapped values
- `transactions::crypto` module containing PTB templates for crypto-related transactions
- `idents::workflow::PreKeyVault` struct that contains pre key vault identifiers
- `pre_key_vault` key to `NexusObjects`
- pre key vault related Nexus events and their definitions
- DAG validation (moved from `nexus-cli`)
- `LinkedTable` support for object crawler
- added identifiers to `tool_registry`'s allow list functions

#### Changed

- `transactions::tool` register PTB template now accepts invocation cost
- all transaction templates now accept an `objects` argument instead of accepting objects one by one
- replaced all occurrences of `sap` with `tap`

#### Fixed

- `test_utils::contracts` now creates a `Move.lock` if it doesn't exist yet
- Fixed a bug that erases the current basic auth credentials from the config when any value is updated

### `nexus-toolkit-rust`

#### Added

- `/tools` endpoint to the `bootstrap!` macro that returns a list of all tools registered on the webserver

### `docs`

#### Added

- added markdown linter configuration
- added Github workflow for markdown linting and spellcheck actions
- added markdown style guide

## [`0.1.0`] - 2025-04-14

### `nexus-cli`

#### Added

- commands to validate, register, unregister and claim collateral for Nexus Tools
- commands to scaffold a new Nexus Tool
- commands to validate, publish, execute and inspect DAGs
- commands to load and save configuration
- commands to create a new Nexus network
- release workflow
- added dev guides that showcase how to use CLI to publish and register tools, and publish and execute DAGs

#### Changed

- changing the notion of entry vertices to entry input ports and adjusting parsing, validation and PTB templates in accordance

#### Fixed

- fixing tool registration, unregistration and collateral claiming based on changes in tool registry

### `nexus-toolkit-rust`

#### Added

- added basic structure for Nexus Tools written in Rust in the form of a trait
- added a macro that starts a webserver for one or multiple tools, providing all necessary endpoints
- added a first, dumb version of secret manager
- added a dev guide that goes through the steps to use CLI to scaffold a boilerplate tool and implement NexusTool trait

### `nexus-sdk`

#### Added

- added Nexus Sui identifiers module
- added `object_crawler` that parses Sui objects to structs
- added `test_utils` that handle spinning up Redis or Sui containers for testing, along with some helper functions
- added `types` module and `tool_fqn` that holds some reusable types
- added `events` module that holds definitions of Nexus events fired from Sui
- added `sui` module that holds and categorizes all `sui_sdk` types

#### Fixed

- added implicit dependencies to `test_utils`<|MERGE_RESOLUTION|>--- conflicted
+++ resolved
@@ -6,8 +6,6 @@
 and this project adheres to [Semantic Versioning](https://semver.org/spec/v2.0.0.html).
 
 ## Unreleased
-
-## [`0.3.0`] - 2025-11-10
 
 ### `nexus-cli`
 
@@ -19,6 +17,18 @@
   - `nexus scheduler periodic set` / `disable`
 - `--gas-price` flag on `nexus dag execute` to forward a priority fee with DAG executions
 
+### `nexus-sdk`
+
+#### Added
+
+- support for `scheduler` transactions and events
+
+## [`0.3.0`] - 2025-11-10
+
+### `nexus-cli`
+
+#### Added
+
 #### Fixed
 
 - `nexus dag inspect-execution` now uses new `NexusData` implementation that supports remote storage
@@ -29,15 +39,9 @@
 
 #### Added
 
-<<<<<<< HEAD
-- `nexus dag inspect-execution` now also shows the data storage kind for each port
-- .nightly-version
-- scheduler transaction templates (task lifecycle, sporadic occurrences, periodic scheduling, constraint state, TAP execution) for CLI and integrators
-=======
 - `.nightly-version` file that specifies the Rust nightly version to use
 - `nexus_sdk::nexus` module that holds `NexusClient` functionality to interact with the Nexus network
 - `NexusEventKind::name` method that returns a string representation of the event kind
->>>>>>> dcbf49aa
 
 #### Changed
 
