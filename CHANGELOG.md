--- conflicted
+++ resolved
@@ -24,17 +24,13 @@
 
 #### Added
 
-<<<<<<< HEAD
 - Walrus Client module to interact with Walrus decentralized storage
 - `transactions::gas` module containing PTB templates for gas-related transactions
+- support for generating shell completions
 
 #### Changed
 
 - `transactions::tool` register PTB template now accepts invocation cost
-=======
-- added Walrus Client module to interact with Walrus decentralized storage
-- added support for generating shell completions
->>>>>>> 4bd3dce9
 
 #### Fixed
 
