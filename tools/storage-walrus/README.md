--- conflicted
+++ resolved
@@ -55,7 +55,143 @@
 
 ---
 
-<<<<<<< HEAD
+# `xyz.taluslabs.storage.walrus.upload-file@1`
+
+Standard Nexus Tool that uploads a file to Walrus and returns the blob ID.
+
+## Input
+
+**`file_path`: [`String`]**
+
+The path to the file to upload.
+
+_opt_ **`publisher_url`: [`Option<String>`]** _default_: [`None`]
+
+The walrus publisher URL.
+
+_opt_ **`epochs`: [`u64`]** _default_: [`1`]
+
+Number of epochs to store the file.
+
+_opt_ **`send_to`: [`Option<String>`]** _default_: [`None`]
+
+Optional address to which the created Blob object should be sent.
+
+## Output Variants & Ports
+
+**`newly_created`**
+
+A new blob was created and uploaded successfully.
+
+- **`newly_created.blob_id`: [`String`]** - The unique identifier for the uploaded blob
+- **`newly_created.end_epoch`: [`u64`]** - The epoch at which the blob will expire
+- **`newly_created.sui_object_id`: [`String`]** - Sui object ID of the newly created blob
+
+**`already_certified`**
+
+The blob was already certified in the blockchain.
+
+- **`already_certified.blob_id`: [`String`]** - The unique identifier for the blob
+- **`already_certified.end_epoch`: [`u64`]** - The epoch at which the blob will expire
+- **`already_certified.tx_digest`: [`String`]** - Transaction digest of the certified blob
+
+**`err`**
+
+The file upload failed.
+
+- **`err.reason`: [`String`]** - A detailed error message describing what went wrong
+- **`err.kind`: [`UploadErrorKind`]** - Type of error that occurred
+  - Possible kinds:
+    - `network` - Error during HTTP requests or network connectivity issues
+    - `validation` - Invalid file data or file validation failures
+
+# `xyz.taluslabs.storage.walrus.read-json@1`
+
+Standard Nexus Tool that reads a JSON file from Walrus and returns the JSON data. The tool can also validate the JSON data against a provided schema.
+
+## Input
+
+**`blob_id`: [`String`]**
+
+The blob ID of the JSON file to read.
+
+_opt_ **`aggregator_url`: [`Option<String>`]** _default_: [`None`]
+
+The URL of the Walrus aggregator to read the JSON from.
+
+_opt_ **`json_schema`: [`Option<WalrusJsonSchema>`]** _default_: [`None`]
+
+Optional JSON schema to validate the data against.
+
+### WalrusJsonSchema Structure
+
+- **`name`: [`String`]** - The name of the schema. Must match `[a-zA-Z0-9-_]`, with a maximum length of 64.
+- **`schema`: [`schemars::Schema`]** - The JSON schema for the expected output.
+- **`description`: [`Option<String>`]** - A description of the expected format.
+- **`strict`: [`Option<bool>`]** - Whether to enable strict schema adherence when validating the output.
+
+## Output Variants & Ports
+
+**`ok`**
+
+The JSON data was read successfully.
+
+- **`ok.json`: [`Value`]** - The JSON data as a structured value
+
+**`err`**
+
+The JSON read operation failed.
+
+- **`err.reason`: [`String`]** - A detailed error message describing what went wrong
+- **`err.kind`: [`ReadErrorKind`]** - Type of error that occurred
+  - Possible kinds:
+    - `network` - Error during HTTP requests or network connectivity issues
+    - `validation` - Invalid JSON data format or parsing failures
+    - `schema` - Error validating the JSON against the provided schema
+- **`err.status_code`: [`Option<u16>`]** - HTTP status code if available (for network errors)
+
+---
+
+# `xyz.taluslabs.storage.walrus.verify-blob@1`
+
+Standard Nexus Tool that verifies a blob in Walrus.
+
+## Input
+
+**`blob_id`: [`String`]**
+
+The ID of the blob to verify.
+
+_opt_ **`aggregator_url`: [`Option<String>`]** _default_: [`None`]
+
+The URL of the Walrus aggregator to verify the blob against.
+
+## Output Variants & Ports
+
+**`verified`**
+
+The blob exists and is verified.
+
+- **`verified.blob_id`: [`String`]** - The ID of the verified blob
+
+**`unverified`**
+
+The blob does not exist or could not be verified.
+
+- **`unverified.blob_id`: [`String`]** - The ID of the unverified blob
+
+**`err`**
+
+An error occurred during verification.
+
+- **`err.reason`: [`String`]** - A detailed error message describing what went wrong
+- **`err.kind`: [`UploadErrorKind`]** - Type of error that occurred
+  - Possible kinds:
+    - `server` - Server-side errors during verification
+- **`err.status_code`: [`Option<u16>`]** - HTTP status code if available (for API errors)
+
+---
+
 # `xyz.taluslabs.storage.walrus.download-file@1`
 
 Standard Nexus Tool that downloads a file from Walrus and saves it to a local path.
@@ -84,88 +220,11 @@
 _opt_ **`aggregator_url`: [`Option<String>`]** _default_: [`None`]
 
 The walrus aggregator URL. Must be a valid URL with http:// or https:// scheme. If not provided, the default Walrus configuration will be used.
-=======
-# `xyz.taluslabs.storage.walrus.upload-file@1`
-
-Standard Nexus Tool that uploads a file to Walrus and returns the blob ID.
-
-## Input
-
-**`file_path`: [`String`]**
-
-The path to the file to upload.
-
-_opt_ **`publisher_url`: [`Option<String>`]** _default_: [`None`]
-
-The walrus publisher URL.
-
-_opt_ **`epochs`: [`u64`]** _default_: [`1`]
-
-Number of epochs to store the file.
-
-_opt_ **`send_to`: [`Option<String>`]** _default_: [`None`]
-
-Optional address to which the created Blob object should be sent.
-
-## Output Variants & Ports
-
-**`newly_created`**
-
-A new blob was created and uploaded successfully.
-
-- **`newly_created.blob_id`: [`String`]** - The unique identifier for the uploaded blob
-- **`newly_created.end_epoch`: [`u64`]** - The epoch at which the blob will expire
-- **`newly_created.sui_object_id`: [`String`]** - Sui object ID of the newly created blob
-
-**`already_certified`**
-
-The blob was already certified in the blockchain.
-
-- **`already_certified.blob_id`: [`String`]** - The unique identifier for the blob
-- **`already_certified.end_epoch`: [`u64`]** - The epoch at which the blob will expire
-- **`already_certified.tx_digest`: [`String`]** - Transaction digest of the certified blob
-
-**`err`**
-
-The file upload failed.
-
-- **`err.reason`: [`String`]** - A detailed error message describing what went wrong
-- **`err.kind`: [`UploadErrorKind`]** - Type of error that occurred
-  - Possible kinds:
-    - `network` - Error during HTTP requests or network connectivity issues
-    - `validation` - Invalid file data or file validation failures
-
-# `xyz.taluslabs.storage.walrus.read-json@1`
-
-Standard Nexus Tool that reads a JSON file from Walrus and returns the JSON data. The tool can also validate the JSON data against a provided schema.
-
-## Input
-
-**`blob_id`: [`String`]**
-
-The blob ID of the JSON file to read.
-
-_opt_ **`aggregator_url`: [`Option<String>`]** _default_: [`None`]
-
-The URL of the Walrus aggregator to read the JSON from.
-
-_opt_ **`json_schema`: [`Option<WalrusJsonSchema>`]** _default_: [`None`]
-
-Optional JSON schema to validate the data against.
-
-### WalrusJsonSchema Structure
-
-- **`name`: [`String`]** - The name of the schema. Must match `[a-zA-Z0-9-_]`, with a maximum length of 64.
-- **`schema`: [`schemars::Schema`]** - The JSON schema for the expected output.
-- **`description`: [`Option<String>`]** - A description of the expected format.
-- **`strict`: [`Option<bool>`]** - Whether to enable strict schema adherence when validating the output.
->>>>>>> dbd3cc84
 
 ## Output Variants & Ports
 
 **`ok`**
 
-<<<<<<< HEAD
 The file was downloaded successfully.
 
 - **`ok.blob_id`: [`String`]** - The unique identifier of the downloaded blob
@@ -181,63 +240,4 @@
     - `network` - Error during HTTP requests or network connectivity issues
     - `validation` - Path validation errors (e.g., directory does not exist)
     - `file_system` - File system errors (e.g., directory exists but is not writable)
-- **`err.status_code`: [`Option<u16>`]** - HTTP status code if available (for network errors)
-=======
-The JSON data was read successfully.
-
-- **`ok.json`: [`Value`]** - The JSON data as a structured value
-
-**`err`**
-
-The JSON read operation failed.
-
-- **`err.reason`: [`String`]** - A detailed error message describing what went wrong
-- **`err.kind`: [`ReadErrorKind`]** - Type of error that occurred
-  - Possible kinds:
-    - `network` - Error during HTTP requests or network connectivity issues
-    - `validation` - Invalid JSON data format or parsing failures
-    - `schema` - Error validating the JSON against the provided schema
-- **`err.status_code`: [`Option<u16>`]** - HTTP status code if available (for network errors)
-
----
-
-# `xyz.taluslabs.storage.walrus.verify-blob@1`
-
-Standard Nexus Tool that verifies a blob in Walrus.
-
-## Input
-
-**`blob_id`: [`String`]**
-
-The ID of the blob to verify.
-
-_opt_ **`aggregator_url`: [`Option<String>`]** _default_: [`None`]
-
-The URL of the Walrus aggregator to verify the blob against.
-
-## Output Variants & Ports
-
-**`verified`**
-
-The blob exists and is verified.
-
-- **`verified.blob_id`: [`String`]** - The ID of the verified blob
-
-**`unverified`**
-
-The blob does not exist or could not be verified.
-
-- **`unverified.blob_id`: [`String`]** - The ID of the unverified blob
-
-**`err`**
-
-An error occurred during verification.
-
-- **`err.reason`: [`String`]** - A detailed error message describing what went wrong
-- **`err.kind`: [`UploadErrorKind`]** - Type of error that occurred
-  - Possible kinds:
-    - `server` - Server-side errors during verification
-- **`err.status_code`: [`Option<u16>`]** - HTTP status code if available (for API errors)
-
----
->>>>>>> dbd3cc84
+- **`err.status_code`: [`Option<u16>`]** - HTTP status code if available (for network errors)