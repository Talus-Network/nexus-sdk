# `xyz.taluslabs.storage.walrus.upload-json@1`

Standard Nexus Tool that uploads a JSON file to Walrus and returns the blob ID.

## Input

**`json`: [`String`]**

The JSON data to upload.

_opt_ **`publisher_url`: [`Option<String>`]** _default_: [`None`]

The walrus publisher URL.

_opt_ **`aggregator_url`: [`Option<String>`]** _default_: [`None`]

The URL of the Walrus aggregator to upload the JSON to.

_opt_ **`epochs`: [`u64`]** _default_: [`1`]

Number of epochs to store the data.

_opt_ **`send_to_address`: [`Option<String>`]** _default_: [`None`]

Optional address to which the created Blob object should be sent.

## Output Variants & Ports

**`newly_created`**

A new blob was created and uploaded successfully.

- **`newly_created.blob_id`: [`String`]** - The unique identifier for the uploaded blob
- **`newly_created.end_epoch`: [`u64`]** - The epoch at which the blob will expire
- **`newly_created.sui_object_id`: [`String`]** - Sui object ID of the newly created blob

**`already_certified`**

The blob was already certified in the blockchain.

- **`already_certified.blob_id`: [`String`]** - The unique identifier for the blob
- **`already_certified.end_epoch`: [`u64`]** - The epoch at which the blob will expire
- **`already_certified.tx_digest`: [`String`]** - Transaction digest of the certified blob

**`err`**

The blob upload failed.

- **`err.reason`: [`String`]** - A detailed error message describing what went wrong
- **`err.kind`: [`UploadErrorKind`]** - Type of error that occurred
  - Possible kinds:
    - `network` - Error during HTTP requests or network connectivity issues
    - `validation` - Invalid JSON input or data validation failures
- **`err.status_code`: [`Option<u16>`]** - HTTP status code if available (for network errors)

---

<<<<<<< HEAD
# `xyz.taluslabs.storage.walrus.verify-blob@1`

Standard Nexus Tool that verifies a blob in Walrus.

## Input

**`blob_id`: [`String`]**

The ID of the blob to verify.

_opt_ **`aggregator_url`: [`Option<String>`]** _default_: [`None`]

The URL of the Walrus aggregator to verify the blob against.

## Output Variants & Ports

**`verified`**

The blob exists and is verified.

- **`verified.blob_id`: [`String`]** - The ID of the verified blob

**`unverified`**

The blob does not exist or could not be verified.

- **`unverified.blob_id`: [`String`]** - The ID of the unverified blob

**`err`**

An error occurred during verification.
=======
# `xyz.taluslabs.storage.walrus.upload-file@1`

Standard Nexus Tool that uploads a file to Walrus and returns the blob ID.

## Input

**`file_path`: [`String`]**

The path to the file to upload.

_opt_ **`publisher_url`: [`Option<String>`]** _default_: [`None`]

The walrus publisher URL.

_opt_ **`epochs`: [`u64`]** _default_: [`1`]

Number of epochs to store the file.

_opt_ **`send_to`: [`Option<String>`]** _default_: [`None`]

Optional address to which the created Blob object should be sent.

## Output Variants & Ports

**`newly_created`**

A new blob was created and uploaded successfully.

- **`newly_created.blob_id`: [`String`]** - The unique identifier for the uploaded blob
- **`newly_created.end_epoch`: [`u64`]** - The epoch at which the blob will expire
- **`newly_created.sui_object_id`: [`String`]** - Sui object ID of the newly created blob

**`already_certified`**

The blob was already certified in the blockchain.

- **`already_certified.blob_id`: [`String`]** - The unique identifier for the blob
- **`already_certified.end_epoch`: [`u64`]** - The epoch at which the blob will expire
- **`already_certified.tx_digest`: [`String`]** - Transaction digest of the certified blob

**`err`**

The file upload failed.
>>>>>>> 76e90dcb

- **`err.reason`: [`String`]** - A detailed error message describing what went wrong
- **`err.kind`: [`UploadErrorKind`]** - Type of error that occurred
  - Possible kinds:
<<<<<<< HEAD
    - `server` - Server-side errors during verification
- **`err.status_code`: [`Option<u16>`]** - HTTP status code if available (for API errors)
=======
    - `network` - Error during HTTP requests or network connectivity issues
    - `validation` - Invalid file data or file validation failures

# `xyz.taluslabs.storage.walrus.read-json@1`

Standard Nexus Tool that reads a JSON file from Walrus and returns the JSON data. The tool can also validate the JSON data against a provided schema.

## Input

**`blob_id`: [`String`]**

The blob ID of the JSON file to read.

_opt_ **`aggregator_url`: [`Option<String>`]** _default_: [`None`]

The URL of the Walrus aggregator to read the JSON from.

_opt_ **`json_schema`: [`Option<WalrusJsonSchema>`]** _default_: [`None`]

Optional JSON schema to validate the data against.

### WalrusJsonSchema Structure

- **`name`: [`String`]** - The name of the schema. Must match `[a-zA-Z0-9-_]`, with a maximum length of 64.
- **`schema`: [`schemars::Schema`]** - The JSON schema for the expected output.
- **`description`: [`Option<String>`]** - A description of the expected format.
- **`strict`: [`Option<bool>`]** - Whether to enable strict schema adherence when validating the output.

## Output Variants & Ports

**`ok`**

The JSON data was read successfully.

- **`ok.json`: [`Value`]** - The JSON data as a structured value

**`err`**

The JSON read operation failed.

- **`err.reason`: [`String`]** - A detailed error message describing what went wrong
- **`err.kind`: [`ReadErrorKind`]** - Type of error that occurred
  - Possible kinds:
    - `network` - Error during HTTP requests or network connectivity issues
    - `validation` - Invalid JSON data format or parsing failures
    - `schema` - Error validating the JSON against the provided schema
- **`err.status_code`: [`Option<u16>`]** - HTTP status code if available (for network errors)
>>>>>>> 76e90dcb

---<|MERGE_RESOLUTION|>--- conflicted
+++ resolved
@@ -55,39 +55,6 @@
 
 ---
 
-<<<<<<< HEAD
-# `xyz.taluslabs.storage.walrus.verify-blob@1`
-
-Standard Nexus Tool that verifies a blob in Walrus.
-
-## Input
-
-**`blob_id`: [`String`]**
-
-The ID of the blob to verify.
-
-_opt_ **`aggregator_url`: [`Option<String>`]** _default_: [`None`]
-
-The URL of the Walrus aggregator to verify the blob against.
-
-## Output Variants & Ports
-
-**`verified`**
-
-The blob exists and is verified.
-
-- **`verified.blob_id`: [`String`]** - The ID of the verified blob
-
-**`unverified`**
-
-The blob does not exist or could not be verified.
-
-- **`unverified.blob_id`: [`String`]** - The ID of the unverified blob
-
-**`err`**
-
-An error occurred during verification.
-=======
 # `xyz.taluslabs.storage.walrus.upload-file@1`
 
 Standard Nexus Tool that uploads a file to Walrus and returns the blob ID.
@@ -131,15 +98,10 @@
 **`err`**
 
 The file upload failed.
->>>>>>> 76e90dcb
 
 - **`err.reason`: [`String`]** - A detailed error message describing what went wrong
 - **`err.kind`: [`UploadErrorKind`]** - Type of error that occurred
   - Possible kinds:
-<<<<<<< HEAD
-    - `server` - Server-side errors during verification
-- **`err.status_code`: [`Option<u16>`]** - HTTP status code if available (for API errors)
-=======
     - `network` - Error during HTTP requests or network connectivity issues
     - `validation` - Invalid file data or file validation failures
 
@@ -187,6 +149,45 @@
     - `validation` - Invalid JSON data format or parsing failures
     - `schema` - Error validating the JSON against the provided schema
 - **`err.status_code`: [`Option<u16>`]** - HTTP status code if available (for network errors)
->>>>>>> 76e90dcb
+
+---
+
+# `xyz.taluslabs.storage.walrus.verify-blob@1`
+
+Standard Nexus Tool that verifies a blob in Walrus.
+
+## Input
+
+**`blob_id`: [`String`]**
+
+The ID of the blob to verify.
+
+_opt_ **`aggregator_url`: [`Option<String>`]** _default_: [`None`]
+
+The URL of the Walrus aggregator to verify the blob against.
+
+## Output Variants & Ports
+
+**`verified`**
+
+The blob exists and is verified.
+
+- **`verified.blob_id`: [`String`]** - The ID of the verified blob
+
+**`unverified`**
+
+The blob does not exist or could not be verified.
+
+- **`unverified.blob_id`: [`String`]** - The ID of the unverified blob
+
+**`err`**
+
+An error occurred during verification.
+
+- **`err.reason`: [`String`]** - A detailed error message describing what went wrong
+- **`err.kind`: [`UploadErrorKind`]** - Type of error that occurred
+  - Possible kinds:
+    - `server` - Server-side errors during verification
+- **`err.status_code`: [`Option<u16>`]** - HTTP status code if available (for API errors)
 
 ---