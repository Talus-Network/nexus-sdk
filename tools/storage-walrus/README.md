# `xyz.taluslabs.storage.walrus.upload-json@1`

Standard Nexus Tool that uploads a JSON file to Walrus and returns the blob ID.

## Input

**`json`: [`String`]**

The JSON data to upload.

_opt_ **`publisher_url`: [`Option<String>`]** _default_: [`None`]

The walrus publisher URL.

_opt_ **`aggregator_url`: [`Option<String>`]** _default_: [`None`]

The URL of the Walrus aggregator to upload the JSON to.

_opt_ **`epochs`: [`u64`]** _default_: [`1`]

Number of epochs to store the data.

_opt_ **`send_to_address`: [`Option<String>`]** _default_: [`None`]

Optional address to which the created Blob object should be sent.

## Output Variants & Ports

**`newly_created`**

A new blob was created and uploaded successfully.

- **`newly_created.blob_id`: [`String`]** - The unique identifier for the uploaded blob
- **`newly_created.end_epoch`: [`u64`]** - The epoch at which the blob will expire
- **`newly_created.sui_object_id`: [`String`]** - Sui object ID of the newly created blob

**`already_certified`**

The blob was already certified in the blockchain.

- **`already_certified.blob_id`: [`String`]** - The unique identifier for the blob
- **`already_certified.end_epoch`: [`u64`]** - The epoch at which the blob will expire
- **`already_certified.tx_digest`: [`String`]** - Transaction digest of the certified blob

**`err`**

The blob upload failed.

- **`err.reason`: [`String`]** - A detailed error message describing what went wrong
- **`err.kind`: [`UploadErrorKind`]** - Type of error that occurred
  - Possible kinds:
    - `network` - Error during HTTP requests or network connectivity issues
    - `validation` - Invalid JSON input or data validation failures
- **`err.status_code`: [`Option<u16>`]** - HTTP status code if available (for network errors)

---

<<<<<<< HEAD
# `xyz.taluslabs.storage.walrus.upload-file@1`

Standard Nexus Tool that uploads a file to Walrus and returns the blob ID.

## Input

**`file_path`: [`String`]**

The path to the file to upload.

_opt_ **`publisher_url`: [`Option<String>`]** _default_: [`None`]

The walrus publisher URL.

_opt_ **`epochs`: [`u64`]** _default_: [`1`]

Number of epochs to store the file.

_opt_ **`send_to`: [`Option<String>`]** _default_: [`None`]

Optional address to which the created Blob object should be sent.

## Output Variants & Ports

**`newly_created`**

A new blob was created and uploaded successfully.

- **`newly_created.blob_id`: [`String`]** - The unique identifier for the uploaded blob
- **`newly_created.end_epoch`: [`u64`]** - The epoch at which the blob will expire
- **`newly_created.sui_object_id`: [`String`]** - Sui object ID of the newly created blob

**`already_certified`**

The blob was already certified in the blockchain.

- **`already_certified.blob_id`: [`String`]** - The unique identifier for the blob
- **`already_certified.end_epoch`: [`u64`]** - The epoch at which the blob will expire
- **`already_certified.tx_digest`: [`String`]** - Transaction digest of the certified blob

**`err`**

The file upload failed.

- **`err.reason`: [`String`]** - A detailed error message describing what went wrong
- **`err.kind`: [`UploadErrorKind`]** - Type of error that occurred
  - Possible kinds:
    - `network` - Error during HTTP requests or network connectivity issues
    - `validation` - Invalid file data or file validation failures
=======
# `xyz.taluslabs.storage.walrus.read-json@1`

Standard Nexus Tool that reads a JSON file from Walrus and returns the JSON data. The tool can also validate the JSON data against a provided schema.

## Input

**`blob_id`: [`String`]**

The blob ID of the JSON file to read.

_opt_ **`aggregator_url`: [`Option<String>`]** _default_: [`None`]

The URL of the Walrus aggregator to read the JSON from.

_opt_ **`json_schema`: [`Option<WalrusJsonSchema>`]** _default_: [`None`]

Optional JSON schema to validate the data against.

### WalrusJsonSchema Structure

- **`name`: [`String`]** - The name of the schema. Must match `[a-zA-Z0-9-_]`, with a maximum length of 64.
- **`schema`: [`schemars::Schema`]** - The JSON schema for the expected output.
- **`description`: [`Option<String>`]** - A description of the expected format.
- **`strict`: [`Option<bool>`]** - Whether to enable strict schema adherence when validating the output.

## Output Variants & Ports

**`ok`**

The JSON data was read successfully.

- **`ok.json`: [`Value`]** - The JSON data as a structured value

**`err`**

The JSON read operation failed.

- **`err.reason`: [`String`]** - A detailed error message describing what went wrong
- **`err.kind`: [`ReadErrorKind`]** - Type of error that occurred
  - Possible kinds:
    - `network` - Error during HTTP requests or network connectivity issues
    - `validation` - Invalid JSON data format or parsing failures
    - `schema` - Error validating the JSON against the provided schema
>>>>>>> 1b89c57b
- **`err.status_code`: [`Option<u16>`]** - HTTP status code if available (for network errors)

---<|MERGE_RESOLUTION|>--- conflicted
+++ resolved
@@ -55,7 +55,6 @@
 
 ---
 
-<<<<<<< HEAD
 # `xyz.taluslabs.storage.walrus.upload-file@1`
 
 Standard Nexus Tool that uploads a file to Walrus and returns the blob ID.
@@ -105,7 +104,7 @@
   - Possible kinds:
     - `network` - Error during HTTP requests or network connectivity issues
     - `validation` - Invalid file data or file validation failures
-=======
+
 # `xyz.taluslabs.storage.walrus.read-json@1`
 
 Standard Nexus Tool that reads a JSON file from Walrus and returns the JSON data. The tool can also validate the JSON data against a provided schema.
@@ -149,7 +148,6 @@
     - `network` - Error during HTTP requests or network connectivity issues
     - `validation` - Invalid JSON data format or parsing failures
     - `schema` - Error validating the JSON against the provided schema
->>>>>>> 1b89c57b
 - **`err.status_code`: [`Option<u16>`]** - HTTP status code if available (for network errors)
 
 ---