--- conflicted
+++ resolved
@@ -3,18 +3,15 @@
 use nexus_toolkit::bootstrap;
 
 mod client;
-<<<<<<< HEAD
+mod read_json;
 mod upload_file;
-=======
-mod read_json;
->>>>>>> 1b89c57b
 mod upload_json;
 
 #[tokio::main]
 async fn main() {
-<<<<<<< HEAD
-    bootstrap!([upload_json::UploadJson, upload_file::UploadFile])
-=======
-    bootstrap!([upload_json::UploadJson, read_json::ReadJson]);
->>>>>>> 1b89c57b
+    bootstrap!([
+        upload_file::UploadFile,
+        upload_json::UploadJson,
+        read_json::ReadJson
+    ])
 }