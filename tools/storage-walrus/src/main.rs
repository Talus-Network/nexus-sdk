#![doc = include_str!("../README.md")]

use nexus_toolkit::bootstrap;

mod client;
<<<<<<< HEAD
mod download_file;
mod upload_json;
mod utils;

#[tokio::main]
async fn main() {
    bootstrap!([upload_json::UploadJson, download_file::DownloadFile])
=======
mod read_json;
mod upload_file;
mod upload_json;
mod verify_blob;

#[tokio::main]
async fn main() {
    bootstrap!([
        upload_file::UploadFile,
        upload_json::UploadJson,
        read_json::ReadJson,
        verify_blob::VerifyBlob,
    ])
>>>>>>> dbd3cc84
}<|MERGE_RESOLUTION|>--- conflicted
+++ resolved
@@ -3,15 +3,7 @@
 use nexus_toolkit::bootstrap;
 
 mod client;
-<<<<<<< HEAD
 mod download_file;
-mod upload_json;
-mod utils;
-
-#[tokio::main]
-async fn main() {
-    bootstrap!([upload_json::UploadJson, download_file::DownloadFile])
-=======
 mod read_json;
 mod upload_file;
 mod upload_json;
@@ -24,6 +16,6 @@
         upload_json::UploadJson,
         read_json::ReadJson,
         verify_blob::VerifyBlob,
+        download_file::DownloadFile,
     ])
->>>>>>> dbd3cc84
 }