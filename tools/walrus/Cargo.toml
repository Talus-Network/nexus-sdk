--- conflicted
+++ resolved
@@ -19,14 +19,11 @@
 tokio.workspace = true
 thiserror.workspace = true
 anyhow.workspace = true
-<<<<<<< HEAD
 serde_json.workspace = true
 mockito.workspace = true
 tempfile.workspace = true
 
 dirs = "5.0.1"
-=======
->>>>>>> 15fc77c9
 
 # === Nexus deps ===
 nexus-toolkit.workspace = true
