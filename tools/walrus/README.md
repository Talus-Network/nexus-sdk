<<<<<<< HEAD
# `xyz.taluslabs.walrus.file.upload@1`

Standard Nexus Tool that uploads a file to Walrus and returns the StorageInfo.

## Input

**`file_path`: [`String`]**

The path to the file to upload.
=======
# `xyz.taluslabs.walrus.json.upload@1`

Standard Nexus Tool that uploads a JSON file to Walrus and returns the blob ID.

## Input

**`json`: [`String`]**

The JSON data to upload.
>>>>>>> 15fc77c9

_opt_ **`publisher_url`: [`Option<String>`]** _default_: [`None`]

The walrus publisher URL.

<<<<<<< HEAD
_opt_ **`epochs`: [`u64`]** _default_: [`1`]

Number of epochs to store the file.

_opt_ **`send_to`: [`Option<String>`]** _default_: [`None`]
=======
_opt_ **`aggregator_url`: [`Option<String>`]** _default_: [`None`]

The URL of the Walrus aggregator to upload the JSON to.

_opt_ **`epochs`: [`u64`]** _default_: [`1`]

Number of epochs to store the data.

_opt_ **`send_to_address`: [`Option<String>`]** _default_: [`None`]
>>>>>>> 15fc77c9

Optional address to which the created Blob object should be sent.

## Output Variants & Ports

**`ok`**

<<<<<<< HEAD
The file was uploaded successfully.
=======
The JSON data was uploaded successfully.
>>>>>>> 15fc77c9

- **`ok.blob_id`: [`String`]** - The unique identifier for the uploaded blob
- **`ok.end_epoch`: [`u64`]** - The epoch at which the blob will expire
- **`ok.newly_created`: [`Option<bool>`]** - Present and `true` if a new blob was created
- **`ok.already_certified`: [`Option<bool>`]** - Present and `true` if the blob was already certified
- **`ok.tx_digest`: [`Option<String>`]** - Transaction digest (only if `already_certified` is true)
- **`ok.sui_object_id`: [`Option<String>`]** - Sui object ID (only if `newly_created` is true)

**`err`**

<<<<<<< HEAD
The file upload failed.

- **`err.reason`: [`String`]** - A detailed error message describing what went wrong
  - Possible reasons include:
    - Invalid file data
    - Network connection errors
    - Server-side errors
    - Timeout errors
=======
The blob upload failed.

- **`err.reason`: [`String`]** - A detailed error message describing what went wrong
  - Possible reasons include:
    - Invalid JSON input
    - Network connection errors
    - Server-side errors
    - Timeout errors

---
>>>>>>> 15fc77c9
<|MERGE_RESOLUTION|>--- conflicted
+++ resolved
@@ -1,14 +1,3 @@
-<<<<<<< HEAD
-# `xyz.taluslabs.walrus.file.upload@1`
-
-Standard Nexus Tool that uploads a file to Walrus and returns the StorageInfo.
-
-## Input
-
-**`file_path`: [`String`]**
-
-The path to the file to upload.
-=======
 # `xyz.taluslabs.walrus.json.upload@1`
 
 Standard Nexus Tool that uploads a JSON file to Walrus and returns the blob ID.
@@ -18,19 +7,11 @@
 **`json`: [`String`]**
 
 The JSON data to upload.
->>>>>>> 15fc77c9
 
 _opt_ **`publisher_url`: [`Option<String>`]** _default_: [`None`]
 
 The walrus publisher URL.
 
-<<<<<<< HEAD
-_opt_ **`epochs`: [`u64`]** _default_: [`1`]
-
-Number of epochs to store the file.
-
-_opt_ **`send_to`: [`Option<String>`]** _default_: [`None`]
-=======
 _opt_ **`aggregator_url`: [`Option<String>`]** _default_: [`None`]
 
 The URL of the Walrus aggregator to upload the JSON to.
@@ -40,7 +21,6 @@
 Number of epochs to store the data.
 
 _opt_ **`send_to_address`: [`Option<String>`]** _default_: [`None`]
->>>>>>> 15fc77c9
 
 Optional address to which the created Blob object should be sent.
 
@@ -48,11 +28,7 @@
 
 **`ok`**
 
-<<<<<<< HEAD
-The file was uploaded successfully.
-=======
 The JSON data was uploaded successfully.
->>>>>>> 15fc77c9
 
 - **`ok.blob_id`: [`String`]** - The unique identifier for the uploaded blob
 - **`ok.end_epoch`: [`u64`]** - The epoch at which the blob will expire
@@ -63,16 +39,6 @@
 
 **`err`**
 
-<<<<<<< HEAD
-The file upload failed.
-
-- **`err.reason`: [`String`]** - A detailed error message describing what went wrong
-  - Possible reasons include:
-    - Invalid file data
-    - Network connection errors
-    - Server-side errors
-    - Timeout errors
-=======
 The blob upload failed.
 
 - **`err.reason`: [`String`]** - A detailed error message describing what went wrong
@@ -83,4 +49,49 @@
     - Timeout errors
 
 ---
->>>>>>> 15fc77c9
+
+# `xyz.taluslabs.walrus.file.upload@1`
+
+Standard Nexus Tool that uploads a file to Walrus and returns the StorageInfo.
+
+## Input
+
+**`file_path`: [`String`]**
+
+The path to the file to upload.
+
+_opt_ **`publisher_url`: [`Option<String>`]** _default_: [`None`]
+
+The walrus publisher URL.
+
+_opt_ **`epochs`: [`u64`]** _default_: [`1`]
+
+Number of epochs to store the file.
+
+_opt_ **`send_to`: [`Option<String>`]** _default_: [`None`]
+
+Optional address to which the created Blob object should be sent.
+
+## Output Variants & Ports
+
+**`ok`**
+
+The file was uploaded successfully.
+
+- **`ok.blob_id`: [`String`]** - The unique identifier for the uploaded blob
+- **`ok.end_epoch`: [`u64`]** - The epoch at which the blob will expire
+- **`ok.newly_created`: [`Option<bool>`]** - Present and `true` if a new blob was created
+- **`ok.already_certified`: [`Option<bool>`]** - Present and `true` if the blob was already certified
+- **`ok.tx_digest`: [`Option<String>`]** - Transaction digest (only if `already_certified` is true)
+- **`ok.sui_object_id`: [`Option<String>`]** - Sui object ID (only if `newly_created` is true)
+
+**`err`**
+
+The file upload failed.
+
+- **`err.reason`: [`String`]** - A detailed error message describing what went wrong
+  - Possible reasons include:
+    - Invalid file data
+    - Network connection errors
+    - Server-side errors
+    - Timeout errors