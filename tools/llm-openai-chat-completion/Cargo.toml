[package]
name = "llm-openai-chat-completion"
description = "Nexus Tools for OpenAI Chat Completion."

edition.workspace = true
version.workspace = true
repository.workspace = true
license.workspace = true
readme.workspace = true
authors.workspace = true
keywords.workspace = true
categories.workspace = true

[dependencies]
anyhow.workspace = true
async-openai = "0.27"
chrono.workspace = true
jsonschema.workspace = true
reqwest.workspace = true
schemars.workspace = true
serde.workspace = true
serde_json.workspace = true
strum.workspace = true
strum_macros.workspace = true
tokio.workspace = true

# === Nexus deps ===
nexus-toolkit.workspace = true
<<<<<<< HEAD
nexus-sdk.workspace = true
=======
nexus-types.workspace = true

[dev-dependencies]
mockito = "1.7.0"
>>>>>>> db19880e
<|MERGE_RESOLUTION|>--- conflicted
+++ resolved
@@ -26,11 +26,7 @@
 
 # === Nexus deps ===
 nexus-toolkit.workspace = true
-<<<<<<< HEAD
 nexus-sdk.workspace = true
-=======
-nexus-types.workspace = true
 
 [dev-dependencies]
-mockito = "1.7.0"
->>>>>>> db19880e
+mockito = "1.7.0"