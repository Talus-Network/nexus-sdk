#![doc = include_str!("../README.md")]

use {
    anyhow::anyhow,
    async_openai::{
        config::{OpenAIConfig, OPENAI_API_BASE},
        error::OpenAIError,
        types::{
            ChatCompletionRequestAssistantMessageArgs,
            ChatCompletionRequestMessage,
            ChatCompletionRequestSystemMessageArgs,
            ChatCompletionRequestUserMessageArgs,
            CreateChatCompletionRequestArgs,
            ResponseFormat,
            ResponseFormatJsonSchema,
            Role,
        },
        Client,
    },
    nexus_sdk::{fqn, ToolFqn},
    nexus_toolkit::*,
    schemars::JsonSchema,
    serde::{Deserialize, Serialize},
    strum_macros::EnumString,
};

mod status;

/// The default model to use for chat completions.
const DEFAULT_MODEL: &str = "gpt-4o-mini";
/// The maximum number of tokens to generate in a chat completion.
const DEFAULT_MAX_COMPLETION_TOKENS: u32 = 512;
/// The default temperature to use for chat completions.
const DEFAULT_TEMPERATURE: f32 = 1.0;

/// Represents a message that can be sent to the OpenAI Chat Completion API.
///
/// It can be either a full message with an explicit message type or a
/// short message, defaulting to the `User` type.
#[derive(Debug, PartialEq, Eq, Deserialize, JsonSchema)]
#[serde(untagged)]
enum Message {
    /// A full message with an explicit message type and content and name.
    Full {
        /// The role of the author of the message.
        #[serde(default)]
        role: MessageKind,
        /// The content of the message.
        value: String,
        /// The name of the participant, this is used to differentiate between
        /// participants of the same role.
        name: Option<String>,
    },
    /// A short message, which defaults to the `User` message type.
    Short(String),
}

/// Attempts to convert a [`Message`] to an
/// [`async_openai::types::ChatCompletionRequestMessage`].
impl TryFrom<Message> for ChatCompletionRequestMessage {
    type Error = async_openai::error::OpenAIError;

    fn try_from(value: Message) -> Result<Self, Self::Error> {
        if let Message::Short(value) = value {
            return ChatCompletionRequestUserMessageArgs::default()
                .content(value)
                .build()
                .map(Into::into);
        }

        let Message::Full { role, value, name } = value else {
            unreachable!();
        };

        match role {
            MessageKind::System => {
                let mut message = ChatCompletionRequestSystemMessageArgs::default();

                if let Some(name) = name {
                    message.name(name);
                }

                message.content(value).build().map(Into::into)
            }
            MessageKind::User => {
                let mut message = ChatCompletionRequestUserMessageArgs::default();

                if let Some(name) = name {
                    message.name(name);
                }

                message.content(value).build().map(Into::into)
            }
            MessageKind::Assistant => {
                let mut message = ChatCompletionRequestAssistantMessageArgs::default();

                if let Some(name) = name {
                    message.name(name);
                }

                message.content(value).build().map(Into::into)
            }
            _ => unimplemented!("Tool and Function roles are not supported"),
        }
    }
}

/// Represents the type of a message in a chat completion request or response.
///
/// It can be `System`, `User`, or `Assistant`. When deserializing, the message
/// can be a string in which case this enum defaults to `User`.
///
/// This enum is case-insensitive.
#[derive(Debug, Default, PartialEq, Eq, Deserialize, Serialize, JsonSchema, EnumString)]
#[serde(rename_all = "lowercase", try_from = "String")]
#[strum(ascii_case_insensitive)]
enum MessageKind {
    #[default]
    User,
    System,
    Assistant,
    Tool,
    Function,
}

/// Attempts to convert a [`String`] to a [`MessageKind`].
impl TryFrom<String> for MessageKind {
    type Error = anyhow::Error;

    fn try_from(value: String) -> Result<Self, Self::Error> {
        value
            .parse::<MessageKind>()
            .map_err(|_| anyhow!("Invalid MessageKind: {}", value))
    }
}

/// Convert a [`async_openai::types::Role`] to a [`MessageKind`].
impl From<Role> for MessageKind {
    fn from(value: Role) -> Self {
        match value {
            Role::System => MessageKind::System,
            Role::User => MessageKind::User,
            Role::Assistant => MessageKind::Assistant,
            Role::Function => MessageKind::Function,
            Role::Tool => MessageKind::Tool,
        }
    }
}

/// Defines the structure of the `json_schema` input port.
#[derive(Clone, Debug, Deserialize, JsonSchema)]
#[serde(deny_unknown_fields)]
struct OpenAIJsonSchema {
    /// The name of the schema. Must match `[a-zA-Z0-9-_]`, with a maximum
    /// length of 64.
    name: String,
    /// The JSON schema for the expected output.
    schema: schemars::Schema,
    /// A description of the response format, used by the model to determine
    /// how to respond in the format.
    description: Option<String>,
    /// Whether to enable strict schema adherence when generating the output. If
    /// set to true, the model will always follow the exact schema defined in the
    /// `schema` field. Only a subset of JSON Schema is supported when `strict`
    /// is `true`. See <https://platform.openai.com/docs/guides/structured-outputs>.
    strict: Option<bool>,
}

/// Allow the interface to accept a [`Vec`] or a single [`Message`].
#[derive(Debug, PartialEq, Eq, Deserialize, JsonSchema)]
#[serde(untagged)]
enum MessageBag {
    One(Message),
    Many(Vec<Message>),
}

impl Default for MessageBag {
    fn default() -> Self {
        MessageBag::Many(Vec::default())
    }
}

impl From<MessageBag> for Vec<Message> {
    fn from(bag: MessageBag) -> Self {
        match bag {
            MessageBag::One(message) => vec![message],
            MessageBag::Many(messages) => messages,
        }
    }
}

/// Represents the input for the OpenAI chat completion Tool.
#[derive(Debug, Deserialize, JsonSchema)]
#[serde(deny_unknown_fields)]
struct Input {
    /// The OpenAI API key.
    // TODO: <https://github.com/Talus-Network/nexus-sdk/issues/29>.
    api_key: Secret<String>,
    /// The prompt to send to the chat completion API.
    prompt: MessageBag,
    /// The context to provide to the chat completion API.
    #[serde(default)]
    context: MessageBag,
    /// The model to use for chat completion.
    #[serde(default = "default_model")]
    model: String,
    /// The maximum number of tokens to generate.
    #[serde(default = "default_max_completion_tokens")]
    max_completion_tokens: u32,
    /// The temperature to use for chat completions.
    #[serde(default = "default_temperature")]
    temperature: f32,
    /// The JSON schema for the expected output.
    #[serde(default)]
    json_schema: Option<OpenAIJsonSchema>,
}

fn default_model() -> String {
    DEFAULT_MODEL.to_string()
}

fn default_max_completion_tokens() -> u32 {
    DEFAULT_MAX_COMPLETION_TOKENS
}

fn default_temperature() -> f32 {
    DEFAULT_TEMPERATURE
}

/// Represents the output of the OpenAI chat completion Tool.
#[derive(Debug, PartialEq, Eq, Serialize, JsonSchema)]
#[serde(rename_all = "snake_case")]
enum Output {
    Text {
        id: String,
        role: MessageKind,
        completion: String,
    },
    Json {
        id: String,
        role: MessageKind,
        completion: serde_json::Value,
    },
    Err {
        reason: String,
    },
}

/// The OpenAI Chat Completion tool.
///
/// This struct implements the `NexusTool` trait to integrate with the Nexus
/// framework. It provides the logic for invoking the OpenAI chat completion
/// API.
struct OpenaiChatCompletion {
    api_base: String,
}

impl NexusTool for OpenaiChatCompletion {
    type Input = Input;
    type Output = Output;

    async fn new() -> Self {
        Self {
            api_base: OPENAI_API_BASE.to_string(),
        }
    }

    fn fqn() -> ToolFqn {
        fqn!("xyz.taluslabs.llm.openai.chat-completion@1")
    }

    /// Performs a health check on the Tool and its dependencies.
    async fn health(&self) -> AnyResult<StatusCode> {
        status::check_api_health().await
    }

    /// Invokes the tool logic to generate a chat completion.
    async fn invoke(&self, request: Self::Input) -> Self::Output {
        let cfg = OpenAIConfig::new()
            .with_api_key(&*request.api_key)
            .with_api_base(&self.api_base);

        let client = Client::with_config(cfg);

        // Parse context messages into OpenAI message types.
        let context: Vec<Message> = request.context.into();
        let context = context.into_iter().map(TryInto::try_into);

        // Chain the input prompt and collect.
        let prompt: Vec<Message> = request.prompt.into();
        let messages = context
            .chain(prompt.into_iter().map(TryInto::try_into))
            .collect::<Result<Vec<ChatCompletionRequestMessage>, OpenAIError>>();

        // Should something go wrong, return an error. This is however very
        // unlikely as the inputs are validated against a schema defined here.
        let messages = match messages {
            Ok(messages) => messages,
            Err(err) => {
                return Output::Err {
                    reason: err.to_string(),
                }
            }
        };

        // Create the request to send to the OpenAI API and assign some basic
        // parameters.
        let mut openai_request = CreateChatCompletionRequestArgs::default();

        let mut openai_request = openai_request
            .max_completion_tokens(request.max_completion_tokens)
            .model(request.model)
            .temperature(request.temperature)
            .messages(messages);

        // If a JSON schema is provided, set it on the request.
        if let Some(schema) = request.json_schema.clone() {
            let json_schema = ResponseFormatJsonSchema {
                name: schema.name,
                schema: Some(schema.schema.to_value()),
                description: schema.description,
                strict: schema.strict,
            };

            openai_request =
                openai_request.response_format(ResponseFormat::JsonSchema { json_schema });
        }

        // Build the request and handle any errors.
        let openai_request = match openai_request.build() {
            Ok(request) => request,
            Err(err) => {
                return Output::Err {
                    reason: format!("Error building OpenAI request: {}", err),
                }
            }
        };

        let response = match client.chat().create(openai_request).await {
            Ok(response) => response,
            Err(err) => {
                return Output::Err {
                    reason: format!("Error calling OpenAI API: {}", err),
                }
            }
        };

        // Parse the response into the expected output format. Current Tool
        // design only supports a single choice so we take the first one.
        //
        // This design is also better for the Nexus interface as having a single
        // plaintext field with the completion is better suited.
        let choice = match response.choices.first() {
            Some(choice) => choice,
            None => {
                return Output::Err {
                    reason: "No choices returned from OpenAI API".to_string(),
                }
            }
        };

        if let Some(refusal) = &choice.message.refusal {
            return Output::Err {
                reason: refusal.to_string(),
            };
        }

        let completion = match &choice.message.content {
            Some(completion) => completion.to_string(),
            None => {
                return Output::Err {
                    reason: "No completion returned from OpenAI API".to_string(),
                }
            }
        };

        // Plain text completion.
        let Some(OpenAIJsonSchema { schema, .. }) = request.json_schema else {
            return Output::Text {
                id: response.id,
                role: choice.message.role.into(),
                completion,
            };
        };

        // Parse the JSON completion into a serde_json::Value and validate it
        // against the provided schema.
        let completion = match serde_json::from_str(&completion) {
            Ok(completion) => completion,
            Err(err) => {
                return Output::Err {
                    reason: format!("Error parsing JSON completion: {}", err),
                }
            }
        };

        match jsonschema::draft202012::validate(&schema.to_value(), &completion) {
            Ok(()) => Output::Json {
                id: response.id,
                role: choice.message.role.into(),
                completion,
            },
            Err(e) => Output::Err {
                reason: format!("JSON completion does not match schema: {}", e),
            },
        }
    }
}

/// The main entry point for the OpenAI Chat Completion tool.
///
/// This function bootstraps the tool and starts the server.
#[tokio::main]
async fn main() {
    bootstrap!(OpenaiChatCompletion)
}

#[cfg(test)]
mod tests {
    use {
        super::*,
        mockito::{Matcher, Server},
        portpicker::pick_unused_port,
        rstest::rstest,
        schemars::schema_for,
        serde_json::json,
        serial_test::serial,
        std::time::Duration,
        tempfile::NamedTempFile,
        tokio::time::sleep,
    };

    // Helper function to set up TLS key for tests
    async fn setup_test_tls_key() -> (NamedTempFile, String) {
        // Install default crypto provider for rustls
        rustls::crypto::ring::default_provider()
            .install_default()
            .ok();

        let key_file = NamedTempFile::new().unwrap();
        let key_path = key_file.path().to_string_lossy().to_string();
        let spki_hash = nexus_toolkit::generate_key_and_hash(&key_path).unwrap();
        (key_file, spki_hash)
    }

    impl OpenaiChatCompletion {
        /// Creates a new instance of the OpenAI Chat Completion tool with the given
        /// API base URL.
        fn with_api_base(api_base: &str) -> Self {
            Self {
                api_base: api_base.to_string(),
            }
        }
    }
    #[rstest(
        indicator, expected_status,
        case("none", 200),    // Healthy
        case("minor", 200),   // Degraded but acceptable
        case("major", 503)      // Major outage
    )]
    #[tokio::test]
    #[serial]
    async fn test_openai_chat_completion_health_success(indicator: &str, expected_status: u16) {
        // Set up TLS key for the test
        let (_key_file, spki_hash) = setup_test_tls_key().await;
        let key_path = _key_file.path().to_string_lossy().to_string();

        // Set TLS_KEY environment variable
        std::env::set_var("TLS_KEY", &key_path);

        // Start a mockito server.
        let mut server = Server::new_async().await;
        let free_port = pick_unused_port().expect("No free port available");
        let addr = std::net::SocketAddr::from(([127, 0, 0, 1], free_port));

        // Build a response with the test case indicator.
        let response_body = format!(
            r#"{{
                "page": {{
                    "id": "01JMDK9XYNY6RXSED6SDWW50WY",
                    "name": "OpenAI",
                    "url": "https://status.openai.com/",
                    "time_zone": "UTC",
                    "updated_at": "2025-03-25T20:10:18Z"
                }},
                "status": {{
                    "indicator": "{}",
                    "description": "Test description"
                }}
            }}"#,
            indicator
        );

        // Create a mock for the health endpoint.
        let _mock = server
            .mock("GET", "/api/v2/status.json")
            .with_status(200)
            .with_header("content-type", "application/json")
            .with_body(&response_body)
            .create_async()
            .await;

        // Override the health URL via an environment variable.
        // (Your health check code should be modified to use this env var.)
        let mock_health_url = format!("{}/api/v2/status.json", server.url());
        std::env::set_var("HEALTHCHECK_URL", mock_health_url);

        // Spawn the server using your bootstrap macro on a free port.
        tokio::spawn(async move {
            bootstrap!(addr, OpenaiChatCompletion);
        });

        // Wait briefly to allow the server to start.
        sleep(Duration::from_secs(1)).await;

        // Create TLS client with proper pinning
        let client = nexus_toolkit::reqwest_with_pin([spki_hash.as_str()]).unwrap();
        let response = client
<<<<<<< HEAD
            .get(&format!("https://127.0.0.1:{}/health", free_port))
=======
            .get(format!("http://127.0.0.1:{}/health", free_port))
>>>>>>> 8e9269f0
            .send()
            .await
            .expect("Failed to send GET request to health endpoint");
        let status = response.status();

        println!(
            "Test case indicator: {}, expected status: {}, got: {}",
            indicator, expected_status, status
        );

        // Compare the numeric status code.
        assert_eq!(
            status.as_u16(),
            expected_status,
            "Expected health check to return status code {}",
            expected_status
        );

        _mock.assert_async().await;

        // Clean up environment variable
        std::env::remove_var("TLS_KEY");
        std::env::remove_var("HEALTHCHECK_URL");
    }

    #[test]
    fn test_message_kind_deserialization_case_insensitive() {
        let json = r#""system""#;
        let kind: MessageKind = serde_json::from_str(json).unwrap();
        assert_eq!(kind, MessageKind::System);

        let json = r#""USER""#;
        let kind: MessageKind = serde_json::from_str(json).unwrap();
        assert_eq!(kind, MessageKind::User);

        let json = r#""aSSiStaNt""#;
        let kind: MessageKind = serde_json::from_str(json).unwrap();
        assert_eq!(kind, MessageKind::Assistant);

        let json = r#""invalid""#;
        let kind: Result<MessageKind, _> = serde_json::from_str(json);
        assert!(kind.is_err());
    }

    #[test]
    fn test_message_kind_from_role() {
        let role = Role::System;
        let kind: MessageKind = role.into();
        assert_eq!(kind, MessageKind::System);

        let role = Role::User;
        let kind: MessageKind = role.into();
        assert_eq!(kind, MessageKind::User);

        let role = Role::Assistant;
        let kind: MessageKind = role.into();
        assert_eq!(kind, MessageKind::Assistant);

        let role = Role::Function;
        let kind: MessageKind = role.into();
        assert_eq!(kind, MessageKind::Function);

        let role = Role::Tool;
        let kind: MessageKind = role.into();
        assert_eq!(kind, MessageKind::Tool);
    }

    #[test]
    fn test_message_deserialization_full() {
        let json = r#"{"role": "system", "value": "Hello"}"#;
        let message: Message = serde_json::from_str(json).unwrap();
        assert_eq!(
            message,
            Message::Full {
                role: MessageKind::System,
                name: None,
                value: "Hello".to_string()
            }
        );

        let json = r#"{"role": "system", "name": "robot", "value": "Hello"}"#;
        let message: Message = serde_json::from_str(json).unwrap();
        assert_eq!(
            message,
            Message::Full {
                role: MessageKind::System,
                name: Some("robot".to_string()),
                value: "Hello".to_string()
            }
        );
    }

    #[test]
    fn test_message_deserialization_short() {
        let json = r#""Hello""#;
        let message: Message = serde_json::from_str(json).unwrap();
        assert_eq!(message, Message::Short("Hello".to_string()));
    }

    #[test]
    fn test_message_deserialization_default_type() {
        let json = r#"{"value": "Hello"}"#;
        let message: Message = serde_json::from_str(json).unwrap();
        assert_eq!(
            message,
            Message::Full {
                role: MessageKind::User,
                name: None,
                value: "Hello".to_string()
            }
        );
    }

    #[test]
    fn test_input_deserialization() {
        let json = r#"{
            "api_key": "best-encryption-ever-\"your_api_key\"",
            "prompt": {"role": "system", "name": "robot", "value": "You are a helpful assistant."}
        }"#;
        let input: Input = serde_json::from_str(json).unwrap();

        assert!(
            matches!(input.prompt, MessageBag::One(Message::Full { role, value, name })
                if role == MessageKind::System
                    && value == "You are a helpful assistant."
                    && name == Some("robot".to_string())
            ),
        );

        let json = r#"{
            "api_key": "best-encryption-ever-\"your_api_key\"",
            "prompt": "hello"
        }"#;
        let input: Input = serde_json::from_str(json).unwrap();

        assert!(matches!(input.prompt, MessageBag::One(Message::Short(s)) if s == *"hello"));

        let json = r#"{
            "api_key": "best-encryption-ever-\"your_api_key\"",
            "prompt": [
                {"role": "system", "name": "robot", "value": "You are a helpful assistant."},
                "Hello",
                {"role": "assistant", "value": "The Los Angeles Dodgers won the World Series in 2020."}
            ]
        }"#;
        let input: Input = serde_json::from_str(json).unwrap();
        assert_eq!(&*input.api_key, "your_api_key");
        assert_eq!(input.model, DEFAULT_MODEL);
        assert_eq!(
            input.prompt,
            MessageBag::Many(vec![
                Message::Full {
                    role: MessageKind::System,
                    name: Some("robot".to_string()),
                    value: "You are a helpful assistant.".to_string()
                },
                Message::Short("Hello".to_string()),
                Message::Full {
                    role: MessageKind::Assistant,
                    name: None,
                    value: "The Los Angeles Dodgers won the World Series in 2020.".to_string()
                }
            ])
        );
    }

    #[test]
    fn test_input_empty_message() {
        let json = r#"{
            "api_key": "best-encryption-ever-\"your_api_key\"",
            "prompt": []
        }"#;
        let input: Input = serde_json::from_str(json).unwrap();
        assert_eq!(&*input.api_key, "your_api_key");
        assert_eq!(input.model, DEFAULT_MODEL);
        assert!(matches!(input.prompt, MessageBag::Many(messages) if messages.is_empty()));
    }

    #[test]
    fn test_input_missing_message() {
        let json = r#"{
            "api_key": "best-encryption-ever-\"your_api_key\""
        }"#;

        let input: Result<Input, _> = serde_json::from_str(json);

        assert!(input.is_err());
    }

    async fn create_server_and_tool() -> (mockito::ServerGuard, OpenaiChatCompletion) {
        let server = Server::new_async().await;

        let tool = OpenaiChatCompletion::with_api_base(
            format!("http://{}/v1", server.host_with_port()).as_str(),
        );

        (server, tool)
    }

    fn mock_response_body(completion: &str) -> String {
        json!({
            "id": "completion_id",
            "created": 1234567890,
            "model": DEFAULT_MODEL,
            "object": "chat.completion",
            "choices": [
                {
                    "index": 0,
                    "message": {
                        "role": "system",
                        "content": completion,
                    }
                }
            ],
        })
        .to_string()
    }

    #[tokio::test]
    async fn test_minimal_config() {
        let (mut server, tool) = create_server_and_tool().await;

        let json = r#"{
            "api_key": "best-encryption-ever-\"your_api_key\"",
            "prompt": "Hello"
        }"#;

        let input: Input = serde_json::from_str(json).unwrap();

        let mock = server
            .mock("POST", "/v1/chat/completions")
            .match_header("authorization", "Bearer your_api_key")
            .match_body(Matcher::PartialJson(json!({
                "model": DEFAULT_MODEL,
                "max_completion_tokens": DEFAULT_MAX_COMPLETION_TOKENS,
                "temperature": DEFAULT_TEMPERATURE,
                "messages": [
                    {
                        "role": "user",
                        "content": "Hello"
                    }
                ]
            })))
            .with_body(mock_response_body("Hello, world!"))
            .create_async()
            .await;

        let output = tool.invoke(input).await;

        assert_eq!(
            output,
            Output::Text {
                id: "completion_id".to_string(),
                role: MessageKind::System,
                completion: "Hello, world!".to_string()
            }
        );

        mock.assert_async().await;
    }

    #[tokio::test]
    async fn test_all_config() {
        let (mut server, tool) = create_server_and_tool().await;

        let json = r#"{
            "api_key": "best-encryption-ever-\"your_api_key\"",
            "max_completion_tokens": 256,
            "temperature": 0.5,
            "model": "gpt-4o",
            "context": [
                {
                    "role": "system",
                    "name": "robot",
                    "value": "You are a helpful assistant."
                }
            ],
            "prompt": [
                {
                    "role": "assistant",
                    "value": "You are another helpful assistant."
                },
                "Hello"
            ]
        }"#;

        let input: Input = serde_json::from_str(json).unwrap();

        let mock = server
            .mock("POST", "/v1/chat/completions")
            .match_header("authorization", "Bearer your_api_key")
            .match_body(Matcher::PartialJson(json!({
                "model": "gpt-4o",
                "max_completion_tokens": 256,
                "temperature": 0.5,
                "messages": [
                    {
                        "role": "system",
                        "name": "robot",
                        "content": "You are a helpful assistant."
                    },
                    {
                        "role": "assistant",
                        "content": "You are another helpful assistant."
                    },
                    {
                        "role": "user",
                        "content": "Hello"
                    }
                ]
            })))
            .with_body(mock_response_body("Hello, world!"))
            .create_async()
            .await;

        let output = tool.invoke(input).await;

        assert_eq!(
            output,
            Output::Text {
                id: "completion_id".to_string(),
                role: MessageKind::System,
                completion: "Hello, world!".to_string()
            }
        );

        mock.assert_async().await;
    }

    #[tokio::test]
    async fn test_json_output() {
        let (mut server, tool) = create_server_and_tool().await;

        #[derive(PartialEq, Eq, Serialize, JsonSchema)]
        struct Completion {
            hello: String,
            world: String,
        }

        let schema = schema_for!(Completion);

        let json = json!({
            "api_key": "best-encryption-ever-\"your_api_key\"",
            "json_schema": {
                "name": "completion",
                "description": "A completion JSON schema",
                "strict": true,
                "schema": schema
            },
            "prompt": "generate json"
        });

        let input: Input = serde_json::from_value(json).unwrap();

        let mock = server
            .mock("POST", "/v1/chat/completions")
            .match_header("authorization", "Bearer your_api_key")
            .match_body(Matcher::PartialJson(json!({
                "response_format": {
                    "type": "json_schema",
                    "json_schema": {
                        "name": "completion",
                        "description": "A completion JSON schema",
                        "strict": true,
                        "schema": schema
                    }
                },
                "messages": [
                    {
                        "role": "user",
                        "content": "generate json"
                    }
                ]
            })))
            .with_body(mock_response_body(
                r#"{"hello": "world", "world": "hello"}"#,
            ))
            .create_async()
            .await;

        let output = tool.invoke(input).await;

        let expected = Completion {
            hello: "world".to_string(),
            world: "hello".to_string(),
        };

        assert_eq!(
            output,
            Output::Json {
                id: "completion_id".to_string(),
                role: MessageKind::System,
                completion: serde_json::to_value(&expected).unwrap()
            }
        );

        mock.assert_async().await;
    }

    #[tokio::test]
    async fn test_schema_mismatch() {
        let (mut server, tool) = create_server_and_tool().await;

        #[derive(PartialEq, Eq, Serialize, JsonSchema)]
        struct Completion {
            hello: String,
            world: String,
        }

        let schema = schema_for!(Completion);

        let json = json!({
            "api_key": "best-encryption-ever-\"your_api_key\"",
            "json_schema": {
                "name": "completion",
                "description": "A completion JSON schema",
                "strict": true,
                "schema": schema
            },
            "prompt": "generate json"
        });

        let input: Input = serde_json::from_value(json).unwrap();

        let mock = server
            .mock("POST", "/v1/chat/completions")
            .match_header("authorization", "Bearer your_api_key")
            .match_body(Matcher::PartialJson(json!({
                "response_format": {
                    "type": "json_schema",
                    "json_schema": {
                        "name": "completion",
                        "description": "A completion JSON schema",
                        "strict": true,
                        "schema": schema
                    }
                },
                "messages": [
                    {
                        "role": "user",
                        "content": "generate json"
                    }
                ]
            })))
            .with_body(mock_response_body(r#"{"a": "world", "b": "hello"}"#))
            .create_async()
            .await;

        let output = tool.invoke(input).await;

        assert!(
            matches!(output, Output::Err {  reason} if reason.to_string().contains("JSON completion does not match schema"))
        );

        mock.assert_async().await;
    }
}<|MERGE_RESOLUTION|>--- conflicted
+++ resolved
@@ -516,11 +516,7 @@
         // Create TLS client with proper pinning
         let client = nexus_toolkit::reqwest_with_pin([spki_hash.as_str()]).unwrap();
         let response = client
-<<<<<<< HEAD
-            .get(&format!("https://127.0.0.1:{}/health", free_port))
-=======
             .get(format!("http://127.0.0.1:{}/health", free_port))
->>>>>>> 8e9269f0
             .send()
             .await
             .expect("Failed to send GET request to health endpoint");
