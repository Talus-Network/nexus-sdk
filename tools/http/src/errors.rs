//! Error types for HTTP tool

use {
    reqwest::Error as ReqwestError,
    schemars::JsonSchema,
    serde::{Deserialize, Serialize},
    serde_json::Error as JsonError,
    thiserror::Error,
    url::ParseError as UrlParseError,
};

/// HTTP error kinds for external API
#[derive(Debug, Clone, Serialize, Deserialize, JsonSchema, PartialEq)]
#[serde(rename_all = "snake_case")]
pub enum HttpErrorKind {
    /// HTTP error response (4xx, 5xx)
    #[serde(rename = "err_http")]
    Http,
    /// JSON parsing error
    #[serde(rename = "err_json_parse")]
    JsonParse,
    /// Schema validation error
    #[serde(rename = "err_schema_validation")]
    SchemaValidation,
    /// Network connectivity error
    #[serde(rename = "err_network")]
    Network,
    /// Request timeout error
    #[serde(rename = "err_timeout")]
    Timeout,
    /// Input validation error
    #[serde(rename = "err_input")]
    Input,
    /// URL parsing error
    #[serde(rename = "err_url_parse")]
    UrlParse,
    /// Base64 decoding error
    #[serde(rename = "err_base64_decode")]
    Base64Decode,
}

/// Input validation errors
#[derive(Debug, thiserror::Error)]
pub enum ValidationError {
    #[error("Schema validation requires expect_json=true")]
    SchemaRequiresJson,
    #[error("Invalid timeout: {0}")]
    InvalidTimeout(String),
    #[error("Invalid retries: {0}")]
    InvalidRetries(String),
    #[error("Multipart field name cannot be empty")]
    EmptyMultipartFieldName,
    #[error("Multipart field value cannot be empty")]
    EmptyMultipartFieldValue,
    #[error("Raw body data cannot be empty")]
    EmptyRawBody,
    #[error("Raw body data must be valid base64")]
    InvalidBase64Data,
    #[error("Form body data cannot be empty")]
    EmptyFormData,
    #[error("JSON body data cannot be null")]
    NullJsonData,
}

/// HTTP tool errors (internal)
#[derive(Error, Debug, Clone, Serialize, Deserialize, JsonSchema, PartialEq)]
#[serde(rename_all = "snake_case")]
pub enum HttpToolError {
    #[error("HTTP error {status}: {reason}")]
    ErrHttp {
        status: u16,
        reason: String,
        snippet: String,
    },

    #[error("JSON parse error: {0}")]
    ErrJsonParse(String),

    #[error("Schema validation failed: {errors:?}")]
    ErrSchemaValidation { errors: Vec<String> },

    #[error("Network error: {0}")]
    ErrNetwork(String),

    #[error("Request timeout: {0}")]
    ErrTimeout(String),

    #[error("Input validation error: {0}")]
    ErrInput(String),

    #[error("URL parse error: {0}")]
    ErrUrlParse(String),

    #[error("Base64 decode error: {0}")]
    ErrBase64Decode(String),
}

impl HttpToolError {
<<<<<<< HEAD
    /// Convert HttpToolError to Output enum for API compatibility
    pub fn into_output(self) -> crate::http::Output {
        match self {
=======
    /// Create HttpToolError from external error types
    pub fn from_json_error(e: JsonError) -> Self {
        Self::ErrJsonParse(e.to_string())
    }

    pub fn from_network_error(e: ReqwestError) -> Self {
        let error_msg = e.to_string();
        if e.is_timeout() {
            Self::ErrTimeout(error_msg)
        } else {
            // Check if it's a timeout by looking at the error message
            if error_msg.contains("timeout") || error_msg.contains("timed out") {
                Self::ErrTimeout(error_msg)
            } else {
                Self::ErrNetwork(error_msg)
            }
        }
    }

    pub fn from_url_parse_error(e: UrlParseError) -> Self {
        Self::ErrUrlParse(e.to_string())
    }

    pub fn from_validation_error(e: ValidationError) -> Self {
        Self::ErrInput(e.to_string())
    }

    pub fn from_schema_validation_error(e: crate::models::SchemaValidationDetails) -> Self {
        Self::ErrSchemaValidation { errors: e.errors }
    }
}

impl From<crate::models::SchemaValidationDetails> for HttpToolError {
    fn from(e: crate::models::SchemaValidationDetails) -> Self {
        Self::from_schema_validation_error(e)
    }
}

impl From<HttpToolError> for crate::http::Output {
    fn from(error: HttpToolError) -> Self {
        match error {
>>>>>>> 77eced2d
            HttpToolError::ErrHttp {
                status,
                reason,
                snippet: _,
            } => crate::http::Output::Err {
                reason: format!("HTTP error {}: {}", status, reason),
                kind: HttpErrorKind::Http,
                status_code: Some(status),
            },
            HttpToolError::ErrJsonParse(msg) => crate::http::Output::Err {
                reason: format!("JSON parse error: {}", msg),
                kind: HttpErrorKind::JsonParse,
                status_code: None,
            },
            HttpToolError::ErrSchemaValidation { errors } => crate::http::Output::Err {
                reason: format!("Schema validation failed: {} errors", errors.len()),
                kind: HttpErrorKind::SchemaValidation,
                status_code: None,
            },
            HttpToolError::ErrNetwork(msg) => crate::http::Output::Err {
                reason: format!("Network error: {}", msg),
                kind: HttpErrorKind::Network,
                status_code: None,
            },
            HttpToolError::ErrTimeout(msg) => crate::http::Output::Err {
                reason: format!("Request timeout: {}", msg),
                kind: HttpErrorKind::Timeout,
                status_code: None,
            },
            HttpToolError::ErrInput(msg) => crate::http::Output::Err {
                reason: format!("Input validation error: {}", msg),
                kind: HttpErrorKind::Input,
                status_code: None,
            },
            HttpToolError::ErrUrlParse(msg) => crate::http::Output::Err {
                reason: format!("URL parse error: {}", msg),
                kind: HttpErrorKind::UrlParse,
                status_code: None,
            },
            HttpToolError::ErrBase64Decode(msg) => crate::http::Output::Err {
                reason: format!("Base64 decode error: {}", msg),
                kind: HttpErrorKind::Base64Decode,
                status_code: None,
            },
        }
    }
}<|MERGE_RESOLUTION|>--- conflicted
+++ resolved
@@ -96,53 +96,33 @@
 }
 
 impl HttpToolError {
-<<<<<<< HEAD
+    /// Convert a validation error into an HttpToolError
+    pub fn from_validation_error(error: ValidationError) -> Self {
+        HttpToolError::ErrInput(error.to_string())
+    }
+
+    /// Convert a network error into an HttpToolError with timeout detection
+    pub fn from_network_error(error: ReqwestError) -> Self {
+        if error.is_timeout() {
+            HttpToolError::ErrTimeout(error.to_string())
+        } else {
+            HttpToolError::ErrNetwork(error.to_string())
+        }
+    }
+
+    /// Convert a JSON parsing error into an HttpToolError
+    pub fn from_json_error(error: JsonError) -> Self {
+        HttpToolError::ErrJsonParse(error.to_string())
+    }
+
+    /// Convert a URL parsing error into an HttpToolError
+    pub fn from_url_parse_error(error: UrlParseError) -> Self {
+        HttpToolError::ErrUrlParse(error.to_string())
+    }
+
     /// Convert HttpToolError to Output enum for API compatibility
     pub fn into_output(self) -> crate::http::Output {
         match self {
-=======
-    /// Create HttpToolError from external error types
-    pub fn from_json_error(e: JsonError) -> Self {
-        Self::ErrJsonParse(e.to_string())
-    }
-
-    pub fn from_network_error(e: ReqwestError) -> Self {
-        let error_msg = e.to_string();
-        if e.is_timeout() {
-            Self::ErrTimeout(error_msg)
-        } else {
-            // Check if it's a timeout by looking at the error message
-            if error_msg.contains("timeout") || error_msg.contains("timed out") {
-                Self::ErrTimeout(error_msg)
-            } else {
-                Self::ErrNetwork(error_msg)
-            }
-        }
-    }
-
-    pub fn from_url_parse_error(e: UrlParseError) -> Self {
-        Self::ErrUrlParse(e.to_string())
-    }
-
-    pub fn from_validation_error(e: ValidationError) -> Self {
-        Self::ErrInput(e.to_string())
-    }
-
-    pub fn from_schema_validation_error(e: crate::models::SchemaValidationDetails) -> Self {
-        Self::ErrSchemaValidation { errors: e.errors }
-    }
-}
-
-impl From<crate::models::SchemaValidationDetails> for HttpToolError {
-    fn from(e: crate::models::SchemaValidationDetails) -> Self {
-        Self::from_schema_validation_error(e)
-    }
-}
-
-impl From<HttpToolError> for crate::http::Output {
-    fn from(error: HttpToolError) -> Self {
-        match error {
->>>>>>> 77eced2d
             HttpToolError::ErrHttp {
                 status,
                 reason,
