--- conflicted
+++ resolved
@@ -220,21 +220,13 @@
     async fn invoke(&self, input: Self::Input) -> Self::Output {
         // Validate input parameters
         if let Err(validation_error) = input.validate() {
-<<<<<<< HEAD
             return HttpToolError::from_validation_error(validation_error).into_output();
-=======
-            return HttpToolError::from_validation_error(validation_error).into();
->>>>>>> 77eced2d
         }
 
         // Prepare request (client, URL, method, headers, body)
         let (http_client, request) = match self.prepare_request(&input) {
             Ok((client, req)) => (client, req),
-<<<<<<< HEAD
             Err(e) => return e.into_output(),
-=======
-            Err(e) => return e.into(),
->>>>>>> 77eced2d
         };
 
         // Execute request with or without retry logic
@@ -247,11 +239,7 @@
 
         match response {
             Ok(response) => self.process_response(response, &input).await,
-<<<<<<< HEAD
             Err(e) => e.into_output(),
-=======
-            Err(e) => e.into(),
->>>>>>> 77eced2d
         }
     }
 }
@@ -321,11 +309,7 @@
                 },
                 snippet,
             }
-<<<<<<< HEAD
             .into_output();
-=======
-            .into();
->>>>>>> 77eced2d
         }
 
         // Get response headers
@@ -339,11 +323,7 @@
         let body_bytes = match response.bytes().await {
             Ok(bytes) => bytes,
             Err(e) => {
-<<<<<<< HEAD
                 return HttpToolError::from_network_error(e).into_output();
-=======
-                return HttpToolError::from_network_error(e).into();
->>>>>>> 77eced2d
             }
         };
 
@@ -356,21 +336,13 @@
         // Parse JSON response
         let json = match self.parse_json_response(&text, &headers, input, &status_code) {
             Ok(json) => json,
-<<<<<<< HEAD
             Err(e) => return e.into_output(),
-=======
-            Err(e) => return e.into(),
->>>>>>> 77eced2d
         };
 
         // Validate schema if provided
         let schema_validation = match self.validate_schema_response(&json, input) {
             Ok(validation) => validation,
-<<<<<<< HEAD
             Err(e) => return e.into_output(),
-=======
-            Err(e) => return e.into(),
->>>>>>> 77eced2d
         };
 
         Output::Ok {
@@ -445,7 +417,11 @@
     ) -> Result<Option<SchemaValidationDetails>, HttpToolError> {
         let schema_validation = if let Some(schema_def) = &input.json_schema {
             if let Some(ref json_data) = json {
-                Some(validate_schema_detailed(schema_def, json_data)?)
+                // Capture validation details whether validation succeeds or fails
+                Some(
+                    validate_schema_detailed(schema_def, json_data)
+                        .unwrap_or_else(|details| details),
+                )
             } else {
                 // JSON could not be parsed, schema validation failed
                 Some(SchemaValidationDetails {
