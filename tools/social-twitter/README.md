# `xyz.taluslabs.social.twitter.get-tweet@1`

Standard Nexus Tool that retrieves a single tweet from the Twitter API. Twitter api [reference](https://developer.twitter.com/en/docs/twitter-api/tweets/lookup/api-reference/get-tweets-id)

## Input

**`bearer_token`: [`String`]**

The bearer token for the user's Twitter account.

**`tweet_id`: [`String`]**

The ID of the tweet to retrieve.

## Output Variants & Ports

**`ok`**

The tweet was retrieved successfully.

- **`ok.id`: [`String`]** - The tweet's unique identifier
- **`ok.text`: [`String`]** - The tweet's content text
- **`ok.author_id`: [`Option<String>`]** - The ID of the tweet's author
- **`ok.created_at`: [`Option<String>`]** - The timestamp when the tweet was created
- **`ok.username`: [`Option<String>`]** - The username of the tweet's author
- **`ok.attachments`: [`Option<Attachments>`]** - Media and polls attached to the tweet
- **`ok.community_id`: [`Option<String>`]** - Community ID if the tweet belongs to a community
- **`ok.context_annotations`: [`Option<Vec<ContextAnnotation>>`]** - Annotations about the tweet content
- **`ok.conversation_id`: [`Option<String>`]** - ID of the conversation this tweet belongs to
- **`ok.edit_controls`: [`Option<EditControls>`]** - Controls for editing the tweet
- **`ok.edit_history_tweet_ids`: [`Option<Vec<String>>`]** - IDs of tweets in the edit history
- **`ok.entities`: [`Option<Entities>`]** - Entities in the tweet (hashtags, mentions, URLs)
- **`ok.geo`: [`Option<Geo>`]** - Geographic information
- **`ok.in_reply_to_user_id`: [`Option<String>`]** - ID of the user being replied to
- **`ok.lang`: [`Option<String>`]** - Language of the tweet
- **`ok.non_public_metrics`: [`Option<NonPublicMetrics>`]** - Private metrics about the tweet
- **`ok.note_tweet`: [`Option<NoteTweet>`]** - Extended note content
- **`ok.organic_metrics`: [`Option<OrganicMetrics>`]** - Organic engagement metrics
- **`ok.possibly_sensitive`: [`Option<bool>`]** - Whether the tweet might contain sensitive content
- **`ok.promoted_metrics`: [`Option<PromotedMetrics>`]** - Metrics from promoted content
- **`ok.public_metrics`: [`Option<PublicMetrics>`]** - Public engagement metrics (likes, retweets, etc.)
- **`ok.referenced_tweets`: [`Option<Vec<ReferencedTweet>>`]** - Tweets referenced by this tweet
- **`ok.reply_settings`: [`Option<String>`]** - Who can reply to this tweet
- **`ok.scopes`: [`Option<Scopes>`]** - Visibility scopes
- **`ok.source`: [`Option<String>`]** - Source of the tweet (client application)
- **`ok.withheld`: [`Option<Withheld>`]** - Withholding information
- **`ok.includes`: [`Option<Includes>`]** - Additional entities related to the tweet:
  - `media`: Images and videos
  - `places`: Geographic locations
  - `polls`: Twitter polls
  - `topics`: Related topics
  - `tweets`: Referenced tweets
  - `users`: Mentioned users
- **`ok.meta`: [`Option<Meta>`]** - Metadata about the tweet request:
  - `newest_id`: Newest tweet ID in a collection
  - `next_token`: Pagination token for next results
  - `oldest_id`: Oldest tweet ID in a collection
  - `previous_token`: Pagination token for previous results
  - `result_count`: Number of results returned

**`err`**

The tweet was not retrieved due to an error.

- **`err.reason`: [`String`]** - A detailed error message describing what went wrong
- **`err.kind`: [`TwitterErrorKind`]** - The type of error that occurred. Possible values:
  - `network` - A network-related error occurred when connecting to Twitter
  - `connection` - Could not establish a connection to Twitter
  - `timeout` - The request to Twitter timed out
  - `parse` - Failed to parse Twitter's response
  - `auth` - Authentication or authorization error
  - `not_found` - The requested tweet or resource was not found
  - `rate_limit` - Twitter's rate limit was exceeded
  - `server` - An error occurred on Twitter's servers
  - `forbidden` - The request was forbidden
  - `api` - An API-specific error occurred
  - `unknown` - An unexpected error occurred
- **`err.status_code`: [`Option<u16>`]** - The HTTP status code returned by Twitter, if available. Common codes include:
  - `401` - Unauthorized (authentication error)
  - `403` - Forbidden
  - `404` - Not Found
  - `429` - Too Many Requests (rate limit exceeded)
  - `5xx` - Server errors

---

# `xyz.taluslabs.social.twitter.get-user-tweets@1`

Standard Nexus Tool that retrieves tweets from a user's Twitter account. Twitter api [reference](https://developer.twitter.com/en/docs/twitter-api/tweets/timelines/api-reference/get-users-id-tweets)

## Input

**`bearer_token`: [`String`]**

The bearer token for the user's Twitter account.

**`user_id`: [`String`]**

The ID of the User to retrieve tweets from.

_opt_ **`since_id`: [`Option<String>`]** _default_: [`None`]

The minimum Post ID to be included in the result set. Takes precedence over start_time if both are specified.

_opt_ **`until_id`: [`Option<String>`]** _default_: [`None`]

The maximum Post ID to be included in the result set. Takes precedence over end_time if both are specified.

_opt_ **`exclude`: [`Option<Vec<ExcludeField>>`]** _default_: [`None`]

The set of entities to exclude (e.g. 'replies' or 'retweets').

_opt_ **`max_results`: [`Option<i32>`]** _default_: [`None`]

The maximum number of results to retrieve (range: 5-100).

_opt_ **`pagination_token`: [`Option<String>`]** _default_: [`None`]

Used to get the next 'page' of results.

_opt_ **`start_time`: [`Option<String>`]** _default_: [`None`]

The earliest UTC timestamp (YYYY-MM-DDTHH:mm:ssZ) from which the Posts will be provided.

_opt_ **`end_time`: [`Option<String>`]** _default_: [`None`]

The latest UTC timestamp (YYYY-MM-DDTHH:mm:ssZ) to which the Posts will be provided.

_opt_ **`tweet_fields`: [`Option<Vec<TweetField>>`]** _default_: [`None`]

A list of Tweet fields to display.

_opt_ **`expansions`: [`Option<Vec<ExpansionField>>`]** _default_: [`None`]

A list of fields to expand.

_opt_ **`media_fields`: [`Option<Vec<MediaField>>`]** _default_: [`None`]

A list of Media fields to display.

_opt_ **`poll_fields`: [`Option<Vec<PollField>>`]** _default_: [`None`]

A list of Poll fields to display.

_opt_ **`user_fields`: [`Option<Vec<UserField>>`]** _default_: [`None`]

A list of User fields to display.

_opt_ **`place_fields`: [`Option<Vec<PlaceField>>`]** _default_: [`None`]

A list of Place fields to display.

## Output Variants & Ports

**`ok`**

The tweets were retrieved successfully.

- **`ok.data`: [`Vec<Tweet>`]** - The collection of tweets from the user's timeline.
- **`ok.includes`: [`Option<Includes>`]** - Additional data included in the response (users, media, polls, etc.)
- **`ok.meta`: [`Option<Meta>`]** - Metadata about the response (result_count, newest_id, oldest_id, next_token, etc.)

**`err`**

The tweets could not be retrieved due to an error.

- **`err.reason`: [`String`]** - A detailed error message describing what went wrong
- **`err.kind`: [`TwitterErrorKind`]** - The type of error that occurred. Possible values:
  - `network` - A network-related error occurred when connecting to Twitter
  - `connection` - Could not establish a connection to Twitter
  - `timeout` - The request to Twitter timed out
  - `parse` - Failed to parse Twitter's response
  - `auth` - Authentication or authorization error
  - `not_found` - The requested tweet or resource was not found
  - `rate_limit` - Twitter's rate limit was exceeded
  - `server` - An error occurred on Twitter's servers
  - `forbidden` - The request was forbidden
  - `api` - An API-specific error occurred
  - `unknown` - An unexpected error occurred
- **`err.status_code`: [`Option<u16>`]** - The HTTP status code returned by Twitter, if available. Common codes include:
  - `401` - Unauthorized (authentication error)
  - `403` - Forbidden
  - `404` - Not Found
  - `429` - Too Many Requests (rate limit exceeded)
  - `5xx` - Server errors

---

# `xyz.taluslabs.social.twitter.post-tweet@1`

Standard Nexus Tool that posts a content to Twitter.
Twitter api [reference](https://docs.x.com/x-api/tweets/post-tweet)

## Input

**Authentication Parameters**

The following authentication parameters are provided as part of the TwitterAuth structure:

- **`consumer_key`: [`String`]** - Twitter API application's Consumer Key
- **`consumer_secret_key`: [`String`]** - Twitter API application's Consumer Secret Key
- **`access_token`: [`String`]** - Access Token for user's Twitter account
- **`access_token_secret`: [`String`]** - Access Token Secret for user's Twitter account

**Additional Parameters**

**`text`: [`String`]**

The text content of the tweet.

_opt_ **`card_uri`: [`Option<String>`]** _default_: [`None`]

Card URI for rich media preview. This is mutually exclusive from Quote Tweet ID, Poll, Media, and Direct Message Deep Link.

_opt_ **`community_id`: [`Option<String>`]** _default_: [`None`]

Community ID for community-specific tweets.

_opt_ **`direct_message_deep_link`: [`Option<String>`]** _default_: [`None`]

Direct message deep link. This is mutually exclusive from Quote Tweet ID, Poll, Media, and Card URI.

_opt_ **`for_super_followers_only`: [`Option<bool>`]** _default_: [`None`]

Whether the tweet is for super followers only.

_opt_ **`geo`: [`Option<GeoInfo>`]** _default_: [`None`]

Geo location information containing:

- `place_id`: Place ID for the location

_opt_ **`media`: [`Option<MediaInfo>`]** _default_: [`None`]

Media information containing:

- `media_ids`: List of media IDs to attach (required)
- `tagged_user_ids`: List of user IDs to tag in the media (optional)

This is mutually exclusive from Quote Tweet ID, Poll, and Card URI.

_opt_ **`nullcast`: [`Option<bool>`]** _default_: [`None`]

Whether the tweet should be nullcast (promoted-only). Nullcasted tweets do not appear in the public timeline and are not served to followers.

_opt_ **`poll`: [`Option<PollInfo>`]** _default_: [`None`]

Poll information containing:

- `duration_minutes`: Duration of the poll in minutes (required, range: 5-10080)
- `options`: List of poll options (required, 2-4 options)
- `reply_settings`: Reply settings for the poll (optional)

This is mutually exclusive from Quote Tweet ID, Media, and Card URI.

_opt_ **`quote_tweet_id`: [`Option<String>`]** _default_: [`None`]

ID of the tweet to quote. This is mutually exclusive from Poll, Media, and Card URI.

_opt_ **`reply`: [`Option<ReplyInfo>`]** _default_: [`None`]

Reply information containing:

- `in_reply_to_tweet_id`: ID of the tweet to reply to (required)
- `exclude_reply_user_ids`: List of user IDs to exclude from replies (optional)

_opt_ **`reply_settings`: [`Option<ReplySettings>`]** _default_: [`None`]

Reply settings for the tweet. Can be one of:

- `Following`: Only followers can reply
- `MentionedUsers`: Only mentioned users can reply
- `Subscribers`: Only subscribers can reply

## Output Variants & Ports

**`ok`**

The tweet was posted successfully.

- **`ok.id`: [`String`]** - The tweet's unique identifier
- **`ok.edit_history_tweet_ids`: [`Vec<String>`]** - List of tweet IDs in the edit history
- **`ok.text`: [`String`]** - The actual content of the tweet

**`err`**

The tweet posting failed.

- **`err.reason`: [`String`]** - The reason for the error. This could be:
  - Twitter API error status (Code/Message format)
  - Twitter API error details (Detail/Status/Title format)
  - Rate limit exceeded (Status: 429)
  - Unauthorized error
  - Invalid JSON response
  - Failed to read Twitter API response
  - Failed to send request to Twitter API
  - Mutually exclusive parameters error (e.g., using both poll and media)
  - "You are not permitted to create an exclusive Tweet" error (when for_super_followers_only is true)

---

# `xyz.taluslabs.social.twitter.like-tweet@1`

Standard Nexus Tool that allows a user to like a specific tweet.
Twitter api [reference](https://docs.x.com/x-api/posts/causes-the-user-in-the-path-to-like-the-specified-post)

## Input

**Authentication Parameters**

The following authentication parameters are provided as part of the TwitterAuth structure:

- **`consumer_key`: [`String`]** - Twitter API application's Consumer Key
- **`consumer_secret_key`: [`String`]** - Twitter API application's Consumer Secret Key
- **`access_token`: [`String`]** - Access Token for user's Twitter account
- **`access_token_secret`: [`String`]** - Access Token Secret for user's Twitter account

**Additional Parameters**

**`user_id`: [`String`]**

The ID of the authenticated user who will like the tweet.

**`tweet_id`: [`String`]**

The ID of the tweet to like.

## Output Variants & Ports

**`ok`**

The tweet was successfully liked.

- **`ok.tweet_id`: [`String`]** - The ID of the tweet that was liked
- **`ok.liked`: [`bool`]** - Confirmation that the tweet was liked (true)

**`err`**

The like operation failed.

- **`err.reason`: [`String`]** - The reason for the error. This could be:
  - Twitter API error status (Code/Message format)
  - Twitter API error details (Detail/Status/Title format)
  - "You have already liked this Tweet" error
  - Unauthorized error
  - Invalid JSON response
  - Failed to read Twitter API response
  - Failed to send like request to Twitter API

---

# `xyz.taluslabs.social.twitter.get-mentioned-tweets@1`

Standard Nexus Tool that retrieves tweets mentioning a specific user.
Twitter api [reference](https://docs.x.com/x-api/posts/user-mention-timeline-by-user-id)

## Input

**`bearer_token`: [`String`]**

The bearer token for the user's Twitter account.

**`user_id`: [`String`]**

The ID of the User to lookup for mentions.

_opt_ **`since_id`: [`Option<String>`]** _default_: [`None`]

The minimum Post ID to be included in the result set. Takes precedence over start_time if both are specified.

_opt_ **`until_id`: [`Option<String>`]** _default_: [`None`]

The maximum Post ID to be included in the result set. Takes precedence over end_time if both are specified.

_opt_ **`max_results`: [`Option<i32>`]** _default_: [`None`]

The maximum number of results to retrieve (range: 5-100).

_opt_ **`pagination_token`: [`Option<String>`]** _default_: [`None`]

Used to get the next 'page' of results.

_opt_ **`start_time`: [`Option<String>`]** _default_: [`None`]

The earliest UTC timestamp (YYYY-MM-DDTHH:mm:ssZ) from which the Posts will be provided.

_opt_ **`end_time`: [`Option<String>`]** _default_: [`None`]

The latest UTC timestamp (YYYY-MM-DDTHH:mm:ssZ) to which the Posts will be provided.

_opt_ **`tweet_fields`: [`Option<Vec<TweetField>>`]** _default_: [`None`]

A list of Tweet fields to display.

_opt_ **`expansions`: [`Option<Vec<ExpansionField>>`]** _default_: [`None`]

A list of fields to expand.

_opt_ **`media_fields`: [`Option<Vec<MediaField>>`]** _default_: [`None`]

A list of Media fields to display.

_opt_ **`poll_fields`: [`Option<Vec<PollField>>`]** _default_: [`None`]

A list of Poll fields to display.

_opt_ **`user_fields`: [`Option<Vec<UserField>>`]** _default_: [`None`]

A list of User fields to display.

_opt_ **`place_fields`: [`Option<Vec<PlaceField>>`]** _default_: [`None`]

A list of Place fields to display.

## Output Variants & Ports

**`ok`**

The mentioned tweets were retrieved successfully.

- **`ok.data`: [`Vec<Tweet>`]** - The collection of tweets mentioning the specified user.
- **`ok.includes`: [`Option<Includes>`]** - Additional data included in the response (users, media, polls, etc.)
- **`ok.meta`: [`Option<Meta>`]** - Metadata about the response (result_count, newest_id, oldest_id, next_token, etc.)

**`err`**

The tweet mentions retrieval failed.

- **`err.reason`: [`String`]** - A detailed error message describing what went wrong
- **`err.kind`: [`TwitterErrorKind`]** - The type of error that occurred. Possible values:
  - `network` - A network-related error occurred when connecting to Twitter
  - `connection` - Could not establish a connection to Twitter
  - `timeout` - The request to Twitter timed out
  - `parse` - Failed to parse Twitter's response
  - `auth` - Authentication or authorization error
  - `not_found` - The requested tweet or resource was not found
  - `rate_limit` - Twitter's rate limit was exceeded
  - `server` - An error occurred on Twitter's servers
  - `forbidden` - The request was forbidden
  - `api` - An API-specific error occurred
  - `unknown` - An unexpected error occurred
- **`err.status_code`: [`Option<u16>`]** - The HTTP status code returned by Twitter, if available. Common codes include:
  - `401` - Unauthorized (authentication error)
  - `403` - Forbidden
  - `404` - Not Found
  - `429` - Too Many Requests (rate limit exceeded)
  - `5xx` - Server errors

---

# `xyz.taluslabs.social.twitter.get-user-by-id@1`

Standard Nexus Tool that retrieves a user from the Twitter API by their ID. Twitter api [reference](https://developer.twitter.com/en/docs/twitter-api/users/lookup/api-reference/get-users-id)

## Input

**`bearer_token`: [`String`]**

The bearer token for the user's Twitter account.

**`user_id`: [`String`]**

The ID of the User to lookup (e.g. "2244994945").

_opt_ **`user_fields`: [`Option<Vec<UserField>>`]** _default_: [`None`]

A comma separated list of User fields to display.

_opt_ **`expansions_fields`: [`Option<Vec<ExpansionField>>`]** _default_: [`None`]

A comma separated list of fields to expand.

_opt_ **`tweet_fields`: [`Option<Vec<TweetField>>`]** _default_: [`None`]

A comma separated list of Tweet fields to display.

## Output Variants & Ports

**`ok`**

The user was retrieved successfully.

- **`ok.id`: [`String`]** - The user's unique identifier
- **`ok.name`: [`String`]** - The user's display name
- **`ok.username`: [`String`]** - The user's @username
- **`ok.protected`: [`Option<bool>`]** - Whether the user's account is protected
- **`ok.affiliation`: [`Option<Affiliation>`]** - The user's affiliation information
- **`ok.connection_status`: [`Option<Vec<ConnectionStatus>>`]** - The user's connection status
- **`ok.created_at`: [`Option<String>`]** - When the user's account was created
- **`ok.description`: [`Option<String>`]** - The user's profile description/bio
- **`ok.entities`: [`Option<Entities>`]** - Entities found in the user's description (hashtags, mentions, URLs)
- **`ok.location`: [`Option<String>`]** - The user's location
- **`ok.most_recent_tweet_id`: [`Option<String>`]** - ID of the user's most recent tweet
- **`ok.pinned_tweet_id`: [`Option<String>`]** - ID of the user's pinned tweet
- **`ok.profile_banner_url`: [`Option<String>`]** - URL of the user's profile banner image
- **`ok.profile_image_url`: [`Option<String>`]** - URL of the user's profile image
- **`ok.public_metrics`: [`Option<PublicMetrics>`]** - Public metrics about the user:
  - `followers_count`: Number of followers
  - `following_count`: Number of accounts the user is following
  - `tweet_count`: Number of tweets the user has posted
  - `listed_count`: Number of lists the user appears on
- **`ok.receives_your_dm`: [`Option<bool>`]** - Whether the user accepts direct messages
- **`ok.subscription_type`: [`Option<SubscriptionType>`]** - The user's subscription type
- **`ok.url`: [`Option<String>`]** - The user's website URL
- **`ok.verified`: [`Option<bool>`]** - Whether the user is verified
- **`ok.verified_type`: [`Option<VerifiedType>`]** - The user's verification type
- **`ok.withheld`: [`Option<Withheld>`]** - Withholding information for the user

**`err`**

The user was not retrieved due to an error.

- **`err.reason`: [`String`]** - Detailed error message describing what went wrong
- **`err.kind`: [`TwitterErrorKind`]** - The type of error that occurred. Possible values:
  - `network` - A network-related error occurred when connecting to Twitter
  - `connection` - Could not establish a connection to Twitter
  - `timeout` - The request to Twitter timed out
  - `parse` - Failed to parse Twitter's response
  - `auth` - Authentication or authorization error
  - `not_found` - The requested user was not found
  - `rate_limit` - Twitter's rate limit was exceeded
  - `server` - An error occurred on Twitter's servers
  - `forbidden` - The request was forbidden
  - `api` - An API-specific error occurred
  - `unknown` - An unexpected error occurred
- **`err.status_code`: [`Option<u16>`]** - The HTTP status code returned by Twitter, if available. Common codes include:
  - `401` - Unauthorized (authentication error)
  - `403` - Forbidden
  - `404` - Not Found
  - `429` - Too Many Requests (rate limit exceeded)
  - `5xx` - Server errors

It's important to note that some errors may have either a specific error kind (like `NotFound`, `Auth`, or `RateLimit`) or the more general `Api` error kind, and the status code may be a specific value or `None` depending on the error details.

---

# `xyz.taluslabs.social.twitter.get-user-by-username@1`

Standard Nexus Tool that retrieves a user from the Twitter API by username. Twitter api [reference](https://developer.twitter.com/en/docs/twitter-api/users/lookup/api-reference/get-users-by-username-username)

## Input

**`bearer_token`: [`String`]**

The bearer token for the user's Twitter account.

**`username`: [`String`]**

The username to retrieve (without the @ symbol).

_opt_ **`user_fields`: [`Option<Vec<UserField>>`]** _default_: [`None`]

A list of User fields to display.

_opt_ **`expansions_fields`: [`Option<Vec<ExpansionField>>`]** _default_: [`None`]

A list of fields to expand.

_opt_ **`tweet_fields`: [`Option<Vec<TweetField>>`]** _default_: [`None`]

A list of Tweet fields to display.

## Output Variants & Ports

**`ok`**

The user was retrieved successfully.

- **`ok.id`: [`String`]** - The user's unique identifier
- **`ok.name`: [`String`]** - The user's display name
- **`ok.username`: [`String`]** - The user's @username
- **`ok.protected`: [`Option<bool>`]** - Whether the user's account is protected
- **`ok.affiliation`: [`Option<Affiliation>`]** - The user's affiliation information
- **`ok.connection_status`: [`Option<Vec<ConnectionStatus>>`]** - The user's connection status
- **`ok.created_at`: [`Option<String>`]** - When the user's account was created
- **`ok.description`: [`Option<String>`]** - The user's profile description/bio
- **`ok.entities`: [`Option<Entities>`]** - Entities found in the user's description (hashtags, mentions, URLs)
- **`ok.location`: [`Option<String>`]** - The user's location
- **`ok.most_recent_tweet_id`: [`Option<String>`]** - ID of the user's most recent tweet
- **`ok.pinned_tweet_id`: [`Option<String>`]** - ID of the user's pinned tweet
- **`ok.profile_banner_url`: [`Option<String>`]** - URL of the user's profile banner image
- **`ok.profile_image_url`: [`Option<String>`]** - URL of the user's profile image
- **`ok.public_metrics`: [`Option<PublicMetrics>`]** - Public metrics about the user:
  - `followers_count`: Number of followers
  - `following_count`: Number of accounts the user is following
  - `tweet_count`: Number of tweets the user has posted
  - `listed_count`: Number of lists the user appears on
- **`ok.receives_your_dm`: [`Option<bool>`]** - Whether the user accepts direct messages
- **`ok.subscription_type`: [`Option<SubscriptionType>`]** - The user's subscription type
- **`ok.url`: [`Option<String>`]** - The user's website URL
- **`ok.verified`: [`Option<bool>`]** - Whether the user is verified
- **`ok.verified_type`: [`Option<VerifiedType>`]** - The user's verification type
- **`ok.withheld`: [`Option<Withheld>`]** - Withholding information for the user
- **`ok.includes`: [`Option<Includes>`]** - Additional entities related to the user:
  - `users`: Other users referenced by this user
  - `tweets`: Tweets referenced by this user (e.g., pinned tweet)
  - `media`: Media items referenced by this user
  - `places`: Geographic places referenced by this user
  - `polls`: Polls referenced by this user

**`err`**

The user was not retrieved due to an error.

- **`err.reason`: [`String`]** - Detailed error message describing what went wrong
- **`err.kind`: [`TwitterErrorKind`]** - The type of error that occurred. Possible values:
  - `network` - A network-related error occurred when connecting to Twitter
  - `connection` - Could not establish a connection to Twitter
  - `timeout` - The request to Twitter timed out
  - `parse` - Failed to parse Twitter's response
  - `auth` - Authentication or authorization error
  - `not_found` - The requested user was not found
  - `rate_limit` - Twitter's rate limit was exceeded
  - `server` - An error occurred on Twitter's servers
  - `forbidden` - The request was forbidden
  - `api` - An API-specific error occurred
  - `unknown` - An unexpected error occurred
- **`err.status_code`: [`Option<u16>`]** - The HTTP status code returned by Twitter, if available. Common codes include:
  - `401` - Unauthorized (authentication error)
  - `403` - Forbidden
  - `404` - Not Found
  - `429` - Too Many Requests (rate limit exceeded)
  - `5xx` - Server errors

It's important to note that some errors may have either a specific error kind (like `NotFound`, `Auth`, or `RateLimit`) or the more general `Api` error kind, and the status code may be a specific value or `None` depending on the error details.

---

# `xyz.taluslabs.social.twitter.create-list@1`

Standard Nexus Tool that creates a new list on Twitter.
Twitter api [reference](https://developer.twitter.com/en/docs/twitter-api/lists/manage-lists/api-reference/post-lists)

## Input

**Authentication Parameters**

The following authentication parameters are provided as part of the TwitterAuth structure:

- **`consumer_key`: [`String`]** - Twitter API application's Consumer Key
- **`consumer_secret_key`: [`String`]** - Twitter API application's Consumer Secret Key
- **`access_token`: [`String`]** - Access Token for user's Twitter account
- **`access_token_secret`: [`String`]** - Access Token Secret for user's Twitter account

**Additional Parameters**

**`name`: [`String`]**

The name of the list.

_opt_ **`description`: [`Option<String>`]** _default_: [`None`]

Description of the list.

_opt_ **`private`: [`Option<bool>`]** _default_: [`None`]

Determines if the list is private (true) or public (false).

## Output Variants & Ports

**`ok`**

The list was created successfully.

- **`ok.result`** - The created list data containing:
  - `id`: The list's unique identifier
  - `name`: The name of the list
  - And other details like description, member count, follower count, etc.

**`err`**

The list creation failed.

- **`err.reason`: [`String`]** - The reason for the error. This could be:
  - Twitter API error (e.g., "Twitter API error: Not Found Error (type: https://api.twitter.com/2/problems/resource-not-found)")
  - Network error (e.g., "Network error: network error: Connection refused")
  - Response parsing error
  - Status code error
  - Other error types handled by the centralized error handling mechanism

---

# `xyz.taluslabs.social.twitter.get-list@1`

Standard Nexus Tool that retrieves a list from Twitter by ID.
Twitter api [reference](https://developer.twitter.com/en/docs/twitter-api/lists/list-lookup/api-reference/get-lists-id)

## Input

**`bearer_token`: [`String`]**

The bearer token for the user's Twitter account.

**`list_id`: [`String`]**

The ID of the list to retrieve.

_opt_ **`list_fields`: [`Option<Vec<ListField>>`]** _default_: [`None`]

A list of List fields to display.

_opt_ **`expansions`: [`Option<Vec<ExpansionField>>`]** _default_: [`None`]

A list of fields to expand.

_opt_ **`user_fields`: [`Option<Vec<UserField>>`]** _default_: [`None`]

A list of User fields to display.

## Output Variants & Ports

**`ok`**

The list was retrieved successfully.

- **`ok.id`: [`String`]** - The list's unique identifier
- **`ok.name`: [`String`]** - The list's name
- **`ok.created_at`: [`Option<String>`]** - The timestamp when the list was created
- **`ok.description`: [`Option<String>`]** - The list's description
- **`ok.follower_count`: [`Option<i32>`]** - Number of followers this list has
- **`ok.member_count`: [`Option<i32>`]** - Number of members in this list
- **`ok.owner_id`: [`Option<String>`]** - The ID of the list's owner
- **`ok.private`: [`Option<bool>`]** - Whether the list is private or public
- **`ok.includes`: [`Option<Includes>`]** - Additional entities related to the list
- **`ok.meta`: [`Option<Meta>`]** - Metadata about the list request

**`err`**

The list retrieval failed.

- **`err.reason`: [`String`]** - A detailed error message describing what went wrong
- **`err.kind`: [`TwitterErrorKind`]** - The type of error that occurred. Possible values:
  - `network` - A network-related error occurred when connecting to Twitter
  - `connection` - Could not establish a connection to Twitter
  - `timeout` - The request to Twitter timed out
  - `parse` - Failed to parse Twitter's response
  - `auth` - Authentication or authorization error
  - `not_found` - The requested list was not found
  - `rate_limit` - Twitter's rate limit was exceeded
  - `server` - An error occurred on Twitter's servers
  - `forbidden` - The request was forbidden
  - `api` - An API-specific error occurred
  - `unknown` - An unexpected error occurred
- **`err.status_code`: [`Option<u16>`]** - The HTTP status code returned by Twitter, if available. Common codes include:
  - `401` - Unauthorized (authentication error)
  - `403` - Forbidden
  - `404` - Not Found
  - `429` - Too Many Requests (rate limit exceeded)
  - `5xx` - Server errors

---

# `xyz.taluslabs.social.twitter.get-list-tweets@1`

Standard Nexus Tool that retrieves tweets from a Twitter list.
Twitter api [reference](https://developer.twitter.com/en/docs/twitter-api/lists/list-tweets/api-reference/get-lists-id-tweets)

## Input

**`bearer_token`: [`String`]**

The bearer token for the user's Twitter account.

**`list_id`: [`String`]**

The ID of the list to retrieve tweets from.

_opt_ **`max_results`: [`Option<i32>`]** _default_: [`None`]

The maximum number of results to retrieve (range: 5-100).

_opt_ **`pagination_token`: [`Option<String>`]** _default_: [`None`]

Used to get the next 'page' of results.

_opt_ **`tweet_fields`: [`Option<Vec<TweetField>>`]** _default_: [`None`]

A list of Tweet fields to display.

_opt_ **`expansions`: [`Option<Vec<ExpansionField>>`]** _default_: [`None`]

A list of fields to expand.

_opt_ **`media_fields`: [`Option<Vec<MediaField>>`]** _default_: [`None`]

A list of Media fields to display.

_opt_ **`poll_fields`: [`Option<Vec<PollField>>`]** _default_: [`None`]

A list of Poll fields to display.

_opt_ **`user_fields`: [`Option<Vec<UserField>>`]** _default_: [`None`]

A list of User fields to display.

_opt_ **`place_fields`: [`Option<Vec<PlaceField>>`]** _default_: [`None`]

A list of Place fields to display.

## Output Variants & Ports

**`ok`**

The list tweets were retrieved successfully.

- **`ok.data`: [`Option<Vec<Tweet>>`]** - The collection of tweets from the list.
- **`ok.includes`: [`Option<Includes>`]** - Additional data included in the response.
- **`ok.meta`: [`Option<Meta>`]** - Metadata about the response.

**`err`**

The list tweets retrieval failed.

- **`err.reason`: [`String`]** - A detailed error message describing what went wrong
- **`err.kind`: [`TwitterErrorKind`]** - The type of error that occurred. Possible values:
  - `network` - A network-related error occurred when connecting to Twitter
  - `connection` - Could not establish a connection to Twitter
  - `timeout` - The request to Twitter timed out
  - `parse` - Failed to parse Twitter's response
  - `auth` - Authentication or authorization error
  - `not_found` - The requested list was not found
  - `rate_limit` - Twitter's rate limit was exceeded
  - `server` - An error occurred on Twitter's servers
  - `forbidden` - The request was forbidden
  - `api` - An API-specific error occurred
  - `unknown` - An unexpected error occurred
- **`err.status_code`: [`Option<u16>`]** - The HTTP status code returned by Twitter, if available

---

# `xyz.taluslabs.social.twitter.get-list-members@1`

Standard Nexus Tool that retrieves members of a Twitter list.
Twitter api [reference](https://developer.twitter.com/en/docs/twitter-api/lists/list-members/api-reference/get-lists-id-members)

## Input

**`bearer_token`: [`String`]**

The bearer token for the user's Twitter account.

**`list_id`: [`String`]**

The ID of the list to retrieve members from.

_opt_ **`max_results`: [`Option<i32>`]** _default_: [`None`]

The maximum number of results to retrieve (range: 1-100).

_opt_ **`pagination_token`: [`Option<String>`]** _default_: [`None`]

Used to get the next 'page' of results.

_opt_ **`user_fields`: [`Option<Vec<UserField>>`]** _default_: [`None`]

A list of User fields to display.

_opt_ **`expansions`: [`Option<Vec<ExpansionField>>`]** _default_: [`None`]

A list of fields to expand.

_opt_ **`tweet_fields`: [`Option<Vec<TweetField>>`]** _default_: [`None`]

A list of Tweet fields to display.

## Output Variants & Ports

**`ok`**

The list members were retrieved successfully.

- **`ok.data`: [`Option<Vec<UserData>>`]** - The collection of users who are members of the list.
- **`ok.includes`: [`Option<Includes>`]** - Additional data included in the response.
- **`ok.meta`: [`Option<Meta>`]** - Metadata about the response.

**`err`**

The list members retrieval failed.

- **`err.reason`: [`String`]** - A detailed error message describing what went wrong
- **`err.kind`: [`TwitterErrorKind`]** - The type of error that occurred. Possible values:
  - `network` - A network-related error occurred when connecting to Twitter
  - `connection` - Could not establish a connection to Twitter
  - `timeout` - The request to Twitter timed out
  - `parse` - Failed to parse Twitter's response
  - `auth` - Authentication or authorization error
  - `not_found` - The requested list was not found
  - `rate_limit` - Twitter's rate limit was exceeded
  - `server` - An error occurred on Twitter's servers
  - `forbidden` - The request was forbidden
  - `api` - An API-specific error occurred
  - `unknown` - An unexpected error occurred
- **`err.status_code`: [`Option<u16>`]** - The HTTP status code returned by Twitter, if available

---

# `xyz.taluslabs.social.twitter.update-list@1`

Standard Nexus Tool that updates an existing Twitter list.
Twitter api [reference](https://developer.twitter.com/en/docs/twitter-api/lists/manage-lists/api-reference/put-lists-id)

## Input

**Authentication Parameters**

The following authentication parameters are provided as part of the TwitterAuth structure:

- **`consumer_key`: [`String`]** - Twitter API application's Consumer Key
- **`consumer_secret_key`: [`String`]** - Twitter API application's Consumer Secret Key
- **`access_token`: [`String`]** - Access Token for user's Twitter account
- **`access_token_secret`: [`String`]** - Access Token Secret for user's Twitter account

**Additional Parameters**

**`list_id`: [`String`]**

The ID of the list to update.

_opt_ **`name`: [`Option<String>`]** _default_: [`None`]

The new name for the list.

_opt_ **`description`: [`Option<String>`]** _default_: [`None`]

The new description for the list.

_opt_ **`private`: [`Option<bool>`]** _default_: [`None`]

Whether the list should be private (true) or public (false).

## Output Variants & Ports

**`ok`**

The list was updated successfully.

- **`ok.updated`** - Confirmation that the list was updated (true).

**`err`**

The list update failed.

- **`err.reason`: [`String`]** - The reason for the error. This could be:
  - Twitter API error
  - Network error
  - Response parsing error
  - Status code error
  - Other error types handled by the centralized error handling mechanism

---

# `xyz.taluslabs.social.twitter.add-member@1`

Standard Nexus Tool that adds a user to a Twitter list.
Twitter api [reference](https://developer.twitter.com/en/docs/twitter-api/lists/list-members/api-reference/post-lists-id-members)

## Input

**Authentication Parameters**

The following authentication parameters are provided as part of the TwitterAuth structure:

- **`consumer_key`: [`String`]** - Twitter API application's Consumer Key
- **`consumer_secret_key`: [`String`]** - Twitter API application's Consumer Secret Key
- **`access_token`: [`String`]** - Access Token for user's Twitter account
- **`access_token_secret`: [`String`]** - Access Token Secret for user's Twitter account

**Additional Parameters**

**`list_id`: [`String`]**

The ID of the list to which a member will be added.

**`user_id`: [`String`]**

The ID of the user to add to the list.

## Output Variants & Ports

**`ok`**

The user was successfully added to the list.

- **`ok.is_member`** - Confirmation that the user is a member of the list (true).

**`err`**

The user could not be added to the list.

- **`err.reason`: [`String`]** - The reason for the error. This could be:
  - Twitter API error
  - Network error
  - Response parsing error
  - Status code error
  - Other error types handled by the centralized error handling mechanism

---

# `xyz.taluslabs.social.twitter.remove-member@1`

Standard Nexus Tool that removes a user from a Twitter list.
Twitter api [reference](https://developer.twitter.com/en/docs/twitter-api/lists/list-members/api-reference/delete-lists-id-members-user_id)

## Input

**Authentication Parameters**

The following authentication parameters are provided as part of the TwitterAuth structure:

- **`consumer_key`: [`String`]** - Twitter API application's Consumer Key
- **`consumer_secret_key`: [`String`]** - Twitter API application's Consumer Secret Key
- **`access_token`: [`String`]** - Access Token for user's Twitter account
- **`access_token_secret`: [`String`]** - Access Token Secret for user's Twitter account

**Additional Parameters**

**`list_id`: [`String`]**

The ID of the list from which a member will be removed.

**`user_id`: [`String`]**

The ID of the user to remove from the list.

## Output Variants & Ports

**`ok`**

The user was successfully removed from the list.

- **`ok.is_member`** - Confirmation that the user is not a member of the list (false).

**`err`**

The user could not be removed from the list.

- **`err.reason`: [`String`]** - The reason for the error. This could be:
  - Twitter API error
  - Network error
  - Response parsing error
  - Status code error
  - Other error types handled by the centralized error handling mechanism

---

# `xyz.taluslabs.social.twitter.retweet-tweet@1`

Standard Nexus Tool that retweets a specific tweet.
Twitter api [reference](https://docs.x.com/x-api/posts/causes-the-user-in-the-path-to-retweet-the-specified-post)

## Input

**Authentication Parameters**

The following authentication parameters are provided as part of the TwitterAuth structure:

- **`consumer_key`: [`String`]** - Twitter API application's Consumer Key
- **`consumer_secret_key`: [`String`]** - Twitter API application's Consumer Secret Key
- **`access_token`: [`String`]** - Access Token for user's Twitter account
- **`access_token_secret`: [`String`]** - Access Token Secret for user's Twitter account

**Additional Parameters**

**`user_id`: [`String`]**

The ID of the authenticated user who will retweet the tweet.

**`tweet_id`: [`String`]**

The ID of the tweet to retweet.

## Output Variants & Ports

**`ok`**

The tweet was successfully retweeted.

- **`ok.tweet_id`: [`String`]** - The ID of the tweet that was retweeted
- **`ok.retweeted`: [`bool`]** - Confirmation that the tweet was retweeted (true)

**`err`**

The retweet operation failed.

- **`err.reason`: [`String`]** - A detailed error message describing what went wrong
- **`err.kind`: [`TwitterErrorKind`]** - The type of error that occurred. Possible values:
  - `network` - A network-related error occurred when connecting to Twitter
  - `connection` - Could not establish a connection to Twitter
  - `timeout` - The request to Twitter timed out
  - `parse` - Failed to parse Twitter's response
  - `auth` - Authentication or authorization error
  - `not_found` - The requested tweet was not found
  - `rate_limit` - Twitter's rate limit was exceeded
  - `server` - An error occurred on Twitter's servers
  - `forbidden` - The request was forbidden
  - `api` - An API-specific error occurred
  - `unknown` - An unexpected error occurred
- **`err.status_code`: [`Option<u16>`]** - The HTTP status code returned by Twitter, if available. Common codes include:
  - `401` - Unauthorized (authentication error)
  - `403` - Forbidden
  - `404` - Not Found
  - `429` - Too Many Requests (rate limit exceeded)
  - `5xx` - Server errors

It's important to note that some errors may have either a specific error kind (like `NotFound`, `Auth`, or `RateLimit`) or the more general `Api` error kind, and the status code may be a specific value or `None` depending on the error details.

---

<<<<<<< HEAD
# `xyz.taluslabs.social.twitter.follow-user@1`

Standard Nexus Tool that allows a user to follow another user on Twitter.
Twitter api [reference](https://docs.x.com/x-api/users/follow)

## Input

**Authentication Parameters**

The following authentication parameters are provided as part of the TwitterAuth structure:

- **`consumer_key`: [`String`]** - Twitter API application's Consumer Key
- **`consumer_secret_key`: [`String`]** - Twitter API application's Consumer Secret Key
- **`access_token`: [`String`]** - Access Token for user's Twitter account
- **`access_token_secret`: [`String`]** - Access Token Secret for user's Twitter account

**Additional Parameters**

**`user_id`: [`String`]**

The ID of the authenticated user who will follow another user.

**`target_user_id`: [`String`]**

The ID of the user to follow.

## Output Variants & Ports

**`ok`**

The follow operation was successful.

- **`ok.following`: [`bool`]** - Whether the user is now following the target user
- **`ok.pending_follow`: [`bool`]** - Whether the follow request is pending (e.g., when following a protected account)

**`err`**

The follow operation failed.

- **`err.reason`: [`String`]** - A detailed error message describing what went wrong
- **`err.kind`: [`TwitterErrorKind`]** - The type of error that occurred. Possible values:
  - `network` - A network-related error occurred when connecting to Twitter
  - `connection` - Could not establish a connection to Twitter
  - `timeout` - The request to Twitter timed out
  - `parse` - Failed to parse Twitter's response
  - `auth` - Authentication or authorization error
  - `not_found` - The requested user was not found
  - `rate_limit` - Twitter's rate limit was exceeded
  - `server` - An error occurred on Twitter's servers
  - `forbidden` - The request was forbidden
  - `api` - An API-specific error occurred
  - `unknown` - An unexpected error occurred
- **`err.status_code`: [`Option<u16>`]** - The HTTP status code returned by Twitter, if available. Common codes include:
  - `401` - Unauthorized (authentication error)
  - `403` - Forbidden
  - `404` - Not Found
  - `429` - Too Many Requests (rate limit exceeded)
  - `5xx` - Server errors

---

=======
>>>>>>> 823ff462
# Error Handling

The Twitter SDK includes a centralized error handling system that provides consistent error responses across all modules. This system includes:

## Error Types (TwitterErrorKind)

The `err.kind` field provides a categorized error type for easier programmatic handling:

- **`network`**: A network-related error occurred when connecting to Twitter
- **`connection`**: Could not establish a connection to Twitter
- **`timeout`**: The request to Twitter timed out
- **`parse`**: Failed to parse Twitter's response
- **`auth`**: Authentication or authorization error
- **`not_found`**: The requested tweet or resource was not found
- **`rate_limit`**: Twitter's rate limit was exceeded
- **`server`**: An error occurred on Twitter's servers
- **`forbidden`**: The request was forbidden
- **`api`**: An API-specific error occurred
- **`unknown`**: An unexpected error occurred

## Error Structure

Each error includes three primary components:

1. **`kind` (TwitterErrorKind)**: The categorized error type (as described above)
2. **`reason` (String)**: A descriptive message that provides details about the error
3. **`status_code` (Option<u16>)**: The HTTP status code returned by Twitter API, if available

### Common Status Codes

- `401`: Unauthorized (authentication error)
- `403`: Forbidden
- `404`: Not Found
- `429`: Too Many Requests (rate limit exceeded)
- `5xx`: Server errors

### Error Message Format

The `reason` field follows a consistent format:

- Network errors: `"Network error: [error details]"`
- Parse errors: `"Response parsing error: [error details]"`
- API errors: `"Twitter API error: [title] (type: [error_type]) - [detail]"`
- Status errors: `"Twitter API status error: [status code]"`
- Other errors: `"Unknown error: [message]"`

## Retryable Errors

Some error types are considered "retryable" and can be attempted again after appropriate backoff:

- `rate_limit`: Consider retrying after the duration specified in the error message
- `network`: Network errors may be temporary and can be retried
- `server`: Server errors (5xx) may be temporary and can be retried

Other error types typically require fixing the request (e.g., `auth`, `not_found`, `forbidden`) and should not be retried without modification.

## Error Handling in Modules

All modules use the `TwitterResult<T>` type for handling errors, which is a type alias for `Result<T, TwitterError>`. This ensures consistent error propagation and formatting throughout the SDK.

The error handling system makes it easier to debug issues with Twitter API calls and provides clear, actionable error messages to end users. The structured error information allows for programmatic handling of specific error conditions.<|MERGE_RESOLUTION|>--- conflicted
+++ resolved
@@ -1106,70 +1106,6 @@
 
 ---
 
-<<<<<<< HEAD
-# `xyz.taluslabs.social.twitter.follow-user@1`
-
-Standard Nexus Tool that allows a user to follow another user on Twitter.
-Twitter api [reference](https://docs.x.com/x-api/users/follow)
-
-## Input
-
-**Authentication Parameters**
-
-The following authentication parameters are provided as part of the TwitterAuth structure:
-
-- **`consumer_key`: [`String`]** - Twitter API application's Consumer Key
-- **`consumer_secret_key`: [`String`]** - Twitter API application's Consumer Secret Key
-- **`access_token`: [`String`]** - Access Token for user's Twitter account
-- **`access_token_secret`: [`String`]** - Access Token Secret for user's Twitter account
-
-**Additional Parameters**
-
-**`user_id`: [`String`]**
-
-The ID of the authenticated user who will follow another user.
-
-**`target_user_id`: [`String`]**
-
-The ID of the user to follow.
-
-## Output Variants & Ports
-
-**`ok`**
-
-The follow operation was successful.
-
-- **`ok.following`: [`bool`]** - Whether the user is now following the target user
-- **`ok.pending_follow`: [`bool`]** - Whether the follow request is pending (e.g., when following a protected account)
-
-**`err`**
-
-The follow operation failed.
-
-- **`err.reason`: [`String`]** - A detailed error message describing what went wrong
-- **`err.kind`: [`TwitterErrorKind`]** - The type of error that occurred. Possible values:
-  - `network` - A network-related error occurred when connecting to Twitter
-  - `connection` - Could not establish a connection to Twitter
-  - `timeout` - The request to Twitter timed out
-  - `parse` - Failed to parse Twitter's response
-  - `auth` - Authentication or authorization error
-  - `not_found` - The requested user was not found
-  - `rate_limit` - Twitter's rate limit was exceeded
-  - `server` - An error occurred on Twitter's servers
-  - `forbidden` - The request was forbidden
-  - `api` - An API-specific error occurred
-  - `unknown` - An unexpected error occurred
-- **`err.status_code`: [`Option<u16>`]** - The HTTP status code returned by Twitter, if available. Common codes include:
-  - `401` - Unauthorized (authentication error)
-  - `403` - Forbidden
-  - `404` - Not Found
-  - `429` - Too Many Requests (rate limit exceeded)
-  - `5xx` - Server errors
-
----
-
-=======
->>>>>>> 823ff462
 # Error Handling
 
 The Twitter SDK includes a centralized error handling system that provides consistent error responses across all modules. This system includes:
