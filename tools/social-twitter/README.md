# `xyz.taluslabs.social.twitter.get-tweet@1`

Standard Nexus Tool that retrieves a single tweet from the Twitter API. Twitter api [reference](https://developer.twitter.com/en/docs/twitter-api/tweets/lookup/api-reference/get-tweets-id)

## Input

**`bearer_token`: [`String`]**

The bearer token for the user's Twitter account.

**`tweet_id`: [`String`]**

The ID of the tweet to retrieve.

## Output Variants & Ports

**`ok`**

The tweet was retrieved successfully.

- **`ok.id`: [`String`]** - The tweet's unique identifier
- **`ok.text`: [`String`]** - The tweet's content text
- **`ok.author_id`: [`Option<String>`]** - The ID of the tweet's author
- **`ok.created_at`: [`Option<String>`]** - The timestamp when the tweet was created
- **`ok.username`: [`Option<String>`]** - The username of the tweet's author
- **`ok.attachments`: [`Option<Attachments>`]** - Media and polls attached to the tweet
- **`ok.community_id`: [`Option<String>`]** - Community ID if the tweet belongs to a community
- **`ok.context_annotations`: [`Option<Vec<ContextAnnotation>>`]** - Annotations about the tweet content
- **`ok.conversation_id`: [`Option<String>`]** - ID of the conversation this tweet belongs to
- **`ok.edit_controls`: [`Option<EditControls>`]** - Controls for editing the tweet
- **`ok.edit_history_tweet_ids`: [`Option<Vec<String>>`]** - IDs of tweets in the edit history
- **`ok.entities`: [`Option<Entities>`]** - Entities in the tweet (hashtags, mentions, URLs)
- **`ok.geo`: [`Option<Geo>`]** - Geographic information
- **`ok.in_reply_to_user_id`: [`Option<String>`]** - ID of the user being replied to
- **`ok.lang`: [`Option<String>`]** - Language of the tweet
- **`ok.non_public_metrics`: [`Option<NonPublicMetrics>`]** - Private metrics about the tweet
- **`ok.note_tweet`: [`Option<NoteTweet>`]** - Extended note content
- **`ok.organic_metrics`: [`Option<OrganicMetrics>`]** - Organic engagement metrics
- **`ok.possibly_sensitive`: [`Option<bool>`]** - Whether the tweet might contain sensitive content
- **`ok.promoted_metrics`: [`Option<PromotedMetrics>`]** - Metrics from promoted content
- **`ok.public_metrics`: [`Option<PublicMetrics>`]** - Public engagement metrics (likes, retweets, etc.)
- **`ok.referenced_tweets`: [`Option<Vec<ReferencedTweet>>`]** - Tweets referenced by this tweet
- **`ok.reply_settings`: [`Option<String>`]** - Who can reply to this tweet
- **`ok.scopes`: [`Option<Scopes>`]** - Visibility scopes
- **`ok.source`: [`Option<String>`]** - Source of the tweet (client application)
- **`ok.withheld`: [`Option<Withheld>`]** - Withholding information
- **`ok.includes`: [`Option<Includes>`]** - Additional entities related to the tweet:
  - `media`: Images and videos
  - `places`: Geographic locations
  - `polls`: Twitter polls
  - `topics`: Related topics
  - `tweets`: Referenced tweets
  - `users`: Mentioned users
- **`ok.meta`: [`Option<Meta>`]** - Metadata about the tweet request:
  - `newest_id`: Newest tweet ID in a collection
  - `next_token`: Pagination token for next results
  - `oldest_id`: Oldest tweet ID in a collection
  - `previous_token`: Pagination token for previous results
  - `result_count`: Number of results returned

**`err`**

The tweet was not retrieved due to an error.

- **`err.reason`: [`String`]** - A detailed error message describing what went wrong
- **`err.kind`: [`TwitterErrorKind`]** - The type of error that occurred. Possible values:
  - `network` - A network-related error occurred when connecting to Twitter
  - `connection` - Could not establish a connection to Twitter
  - `timeout` - The request to Twitter timed out
  - `parse` - Failed to parse Twitter's response
  - `auth` - Authentication or authorization error
  - `not_found` - The requested tweet or resource was not found
  - `rate_limit` - Twitter's rate limit was exceeded
  - `server` - An error occurred on Twitter's servers
  - `forbidden` - The request was forbidden
  - `api` - An API-specific error occurred
  - `unknown` - An unexpected error occurred
- **`err.status_code`: [`Option<u16>`]** - The HTTP status code returned by Twitter, if available. Common codes include:
  - `401` - Unauthorized (authentication error)
  - `403` - Forbidden
  - `404` - Not Found
  - `429` - Too Many Requests (rate limit exceeded)
  - `5xx` - Server errors

---

# `xyz.taluslabs.social.twitter.get-user-tweets@1`

Standard Nexus Tool that retrieves tweets from a user's Twitter account. Twitter api [reference](https://developer.twitter.com/en/docs/twitter-api/tweets/timelines/api-reference/get-users-id-tweets)

## Input

**`bearer_token`: [`String`]**

The bearer token for the user's Twitter account.

**`user_id`: [`String`]**

The ID of the User to retrieve tweets from.

_opt_ **`since_id`: [`Option<String>`]** _default_: [`None`]

The minimum Post ID to be included in the result set. Takes precedence over start_time if both are specified.

_opt_ **`until_id`: [`Option<String>`]** _default_: [`None`]

The maximum Post ID to be included in the result set. Takes precedence over end_time if both are specified.

_opt_ **`exclude`: [`Option<Vec<ExcludeField>>`]** _default_: [`None`]

The set of entities to exclude (e.g. 'replies' or 'retweets').

_opt_ **`max_results`: [`Option<i32>`]** _default_: [`None`]

The maximum number of results to retrieve (range: 5-100).

_opt_ **`pagination_token`: [`Option<String>`]** _default_: [`None`]

Used to get the next 'page' of results.

_opt_ **`start_time`: [`Option<String>`]** _default_: [`None`]

The earliest UTC timestamp (YYYY-MM-DDTHH:mm:ssZ) from which the Posts will be provided.

_opt_ **`end_time`: [`Option<String>`]** _default_: [`None`]

The latest UTC timestamp (YYYY-MM-DDTHH:mm:ssZ) to which the Posts will be provided.

_opt_ **`tweet_fields`: [`Option<Vec<TweetField>>`]** _default_: [`None`]

A list of Tweet fields to display.

_opt_ **`expansions`: [`Option<Vec<ExpansionField>>`]** _default_: [`None`]

A list of fields to expand.

_opt_ **`media_fields`: [`Option<Vec<MediaField>>`]** _default_: [`None`]

A list of Media fields to display.

_opt_ **`poll_fields`: [`Option<Vec<PollField>>`]** _default_: [`None`]

A list of Poll fields to display.

_opt_ **`user_fields`: [`Option<Vec<UserField>>`]** _default_: [`None`]

A list of User fields to display.

_opt_ **`place_fields`: [`Option<Vec<PlaceField>>`]** _default_: [`None`]

A list of Place fields to display.

## Output Variants & Ports

**`ok`**

The tweets were retrieved successfully.

- **`ok.data`: [`Vec<Tweet>`]** - The collection of tweets from the user's timeline.
- **`ok.includes`: [`Option<Includes>`]** - Additional data included in the response (users, media, polls, etc.)
- **`ok.meta`: [`Option<Meta>`]** - Metadata about the response (result_count, newest_id, oldest_id, next_token, etc.)

**`err`**

The tweets could not be retrieved due to an error.

- **`err.reason`: [`String`]** - A detailed error message describing what went wrong
- **`err.kind`: [`TwitterErrorKind`]** - The type of error that occurred. Possible values:
  - `network` - A network-related error occurred when connecting to Twitter
  - `connection` - Could not establish a connection to Twitter
  - `timeout` - The request to Twitter timed out
  - `parse` - Failed to parse Twitter's response
  - `auth` - Authentication or authorization error
  - `not_found` - The requested tweet or resource was not found
  - `rate_limit` - Twitter's rate limit was exceeded
  - `server` - An error occurred on Twitter's servers
  - `forbidden` - The request was forbidden
  - `api` - An API-specific error occurred
  - `unknown` - An unexpected error occurred
- **`err.status_code`: [`Option<u16>`]** - The HTTP status code returned by Twitter, if available. Common codes include:
  - `401` - Unauthorized (authentication error)
  - `403` - Forbidden
  - `404` - Not Found
  - `429` - Too Many Requests (rate limit exceeded)
  - `5xx` - Server errors

---

# `xyz.taluslabs.social.twitter.post-tweet@1`

Standard Nexus Tool that posts a content to Twitter.
Twitter api [reference](https://docs.x.com/x-api/tweets/post-tweet)

## Input

**Authentication Parameters**

The following authentication parameters are provided as part of the TwitterAuth structure:

- **`consumer_key`: [`String`]** - Twitter API application's Consumer Key
- **`consumer_secret_key`: [`String`]** - Twitter API application's Consumer Secret Key
- **`access_token`: [`String`]** - Access Token for user's Twitter account
- **`access_token_secret`: [`String`]** - Access Token Secret for user's Twitter account

**Additional Parameters**

**`text`: [`String`]**

The text content of the tweet.

_opt_ **`card_uri`: [`Option<String>`]** _default_: [`None`]

Card URI for rich media preview. This is mutually exclusive from Quote Tweet ID, Poll, Media, and Direct Message Deep Link.

_opt_ **`community_id`: [`Option<String>`]** _default_: [`None`]

Community ID for community-specific tweets.

_opt_ **`direct_message_deep_link`: [`Option<String>`]** _default_: [`None`]

Direct message deep link. This is mutually exclusive from Quote Tweet ID, Poll, Media, and Card URI.

_opt_ **`for_super_followers_only`: [`Option<bool>`]** _default_: [`None`]

Whether the tweet is for super followers only.

_opt_ **`geo`: [`Option<GeoInfo>`]** _default_: [`None`]

Geo location information containing:

- `place_id`: Place ID for the location

_opt_ **`media`: [`Option<MediaInfo>`]** _default_: [`None`]

Media information containing:

- `media_ids`: List of media IDs to attach (required)
- `tagged_user_ids`: List of user IDs to tag in the media (optional)

This is mutually exclusive from Quote Tweet ID, Poll, and Card URI.

_opt_ **`nullcast`: [`Option<bool>`]** _default_: [`None`]

Whether the tweet should be nullcast (promoted-only). Nullcasted tweets do not appear in the public timeline and are not served to followers.

_opt_ **`poll`: [`Option<PollInfo>`]** _default_: [`None`]

Poll information containing:

- `duration_minutes`: Duration of the poll in minutes (required, range: 5-10080)
- `options`: List of poll options (required, 2-4 options)
- `reply_settings`: Reply settings for the poll (optional)

This is mutually exclusive from Quote Tweet ID, Media, and Card URI.

_opt_ **`quote_tweet_id`: [`Option<String>`]** _default_: [`None`]

ID of the tweet to quote. This is mutually exclusive from Poll, Media, and Card URI.

_opt_ **`reply`: [`Option<ReplyInfo>`]** _default_: [`None`]

Reply information containing:

- `in_reply_to_tweet_id`: ID of the tweet to reply to (required)
- `exclude_reply_user_ids`: List of user IDs to exclude from replies (optional)

_opt_ **`reply_settings`: [`Option<ReplySettings>`]** _default_: [`None`]

Reply settings for the tweet. Can be one of:

- `Following`: Only followers can reply
- `MentionedUsers`: Only mentioned users can reply
- `Subscribers`: Only subscribers can reply

## Output Variants & Ports

**`ok`**

The tweet was posted successfully.

- **`ok.id`: [`String`]** - The tweet's unique identifier
- **`ok.edit_history_tweet_ids`: [`Vec<String>`]** - List of tweet IDs in the edit history
- **`ok.text`: [`String`]** - The actual content of the tweet

**`err`**

The tweet posting failed.

- **`err.reason`: [`String`]** - The reason for the error. This could be:
  - Twitter API error status (Code/Message format)
  - Twitter API error details (Detail/Status/Title format)
  - Rate limit exceeded (Status: 429)
  - Unauthorized error
  - Invalid JSON response
  - Failed to read Twitter API response
  - Failed to send request to Twitter API
  - Mutually exclusive parameters error (e.g., using both poll and media)
  - "You are not permitted to create an exclusive Tweet" error (when for_super_followers_only is true)

---

# `xyz.taluslabs.social.twitter.like-tweet@1`

Standard Nexus Tool that allows a user to like a specific tweet.
Twitter api [reference](https://docs.x.com/x-api/posts/causes-the-user-in-the-path-to-like-the-specified-post)

## Input

**Authentication Parameters**

The following authentication parameters are provided as part of the TwitterAuth structure:

- **`consumer_key`: [`String`]** - Twitter API application's Consumer Key
- **`consumer_secret_key`: [`String`]** - Twitter API application's Consumer Secret Key
- **`access_token`: [`String`]** - Access Token for user's Twitter account
- **`access_token_secret`: [`String`]** - Access Token Secret for user's Twitter account

**Additional Parameters**

**`user_id`: [`String`]**

The ID of the authenticated user who will like the tweet.

**`tweet_id`: [`String`]**

The ID of the tweet to like.

## Output Variants & Ports

**`ok`**

The tweet was successfully liked.

- **`ok.tweet_id`: [`String`]** - The ID of the tweet that was liked
- **`ok.liked`: [`bool`]** - Confirmation that the tweet was liked (true)

**`err`**

The like operation failed.

- **`err.reason`: [`String`]** - The reason for the error. This could be:
  - Twitter API error status (Code/Message format)
  - Twitter API error details (Detail/Status/Title format)
  - "You have already liked this Tweet" error
  - Unauthorized error
  - Invalid JSON response
  - Failed to read Twitter API response
  - Failed to send like request to Twitter API

---

# `xyz.taluslabs.social.twitter.get-mentioned-tweets@1`

Standard Nexus Tool that retrieves tweets mentioning a specific user.
Twitter api [reference](https://docs.x.com/x-api/posts/user-mention-timeline-by-user-id)

## Input

**`bearer_token`: [`String`]**

The bearer token for the user's Twitter account.

**`user_id`: [`String`]**

The ID of the User to lookup for mentions.

_opt_ **`since_id`: [`Option<String>`]** _default_: [`None`]

The minimum Post ID to be included in the result set. Takes precedence over start_time if both are specified.

_opt_ **`until_id`: [`Option<String>`]** _default_: [`None`]

The maximum Post ID to be included in the result set. Takes precedence over end_time if both are specified.

_opt_ **`max_results`: [`Option<i32>`]** _default_: [`None`]

The maximum number of results to retrieve (range: 5-100).

_opt_ **`pagination_token`: [`Option<String>`]** _default_: [`None`]

Used to get the next 'page' of results.

_opt_ **`start_time`: [`Option<String>`]** _default_: [`None`]

The earliest UTC timestamp (YYYY-MM-DDTHH:mm:ssZ) from which the Posts will be provided.

_opt_ **`end_time`: [`Option<String>`]** _default_: [`None`]

The latest UTC timestamp (YYYY-MM-DDTHH:mm:ssZ) to which the Posts will be provided.

_opt_ **`tweet_fields`: [`Option<Vec<TweetField>>`]** _default_: [`None`]

A list of Tweet fields to display.

_opt_ **`expansions`: [`Option<Vec<ExpansionField>>`]** _default_: [`None`]

A list of fields to expand.

_opt_ **`media_fields`: [`Option<Vec<MediaField>>`]** _default_: [`None`]

A list of Media fields to display.

_opt_ **`poll_fields`: [`Option<Vec<PollField>>`]** _default_: [`None`]

A list of Poll fields to display.

_opt_ **`user_fields`: [`Option<Vec<UserField>>`]** _default_: [`None`]

A list of User fields to display.

_opt_ **`place_fields`: [`Option<Vec<PlaceField>>`]** _default_: [`None`]

A list of Place fields to display.

## Output Variants & Ports

**`ok`**

The mentioned tweets were retrieved successfully.

- **`ok.data`: [`Vec<Tweet>`]** - The collection of tweets mentioning the specified user.
- **`ok.includes`: [`Option<Includes>`]** - Additional data included in the response (users, media, polls, etc.)
- **`ok.meta`: [`Option<Meta>`]** - Metadata about the response (result_count, newest_id, oldest_id, next_token, etc.)

**`err`**

The tweet mentions retrieval failed.

- **`err.reason`: [`String`]** - A detailed error message describing what went wrong
- **`err.kind`: [`TwitterErrorKind`]** - The type of error that occurred. Possible values:
  - `network` - A network-related error occurred when connecting to Twitter
  - `connection` - Could not establish a connection to Twitter
  - `timeout` - The request to Twitter timed out
  - `parse` - Failed to parse Twitter's response
  - `auth` - Authentication or authorization error
  - `not_found` - The requested tweet or resource was not found
  - `rate_limit` - Twitter's rate limit was exceeded
  - `server` - An error occurred on Twitter's servers
  - `forbidden` - The request was forbidden
  - `api` - An API-specific error occurred
  - `unknown` - An unexpected error occurred
- **`err.status_code`: [`Option<u16>`]** - The HTTP status code returned by Twitter, if available. Common codes include:
  - `401` - Unauthorized (authentication error)
  - `403` - Forbidden
  - `404` - Not Found
  - `429` - Too Many Requests (rate limit exceeded)
  - `5xx` - Server errors

---

# `xyz.taluslabs.social.twitter.get-user-by-id@1`

Standard Nexus Tool that retrieves a user from the Twitter API by their ID. Twitter api [reference](https://developer.twitter.com/en/docs/twitter-api/users/lookup/api-reference/get-users-id)

## Input

**`bearer_token`: [`String`]**

The bearer token for the user's Twitter account.

**`user_id`: [`String`]**

The ID of the User to lookup (e.g. "2244994945").

_opt_ **`user_fields`: [`Option<Vec<UserField>>`]** _default_: [`None`]

A comma separated list of User fields to display.

_opt_ **`expansions_fields`: [`Option<Vec<ExpansionField>>`]** _default_: [`None`]

A comma separated list of fields to expand.

_opt_ **`tweet_fields`: [`Option<Vec<TweetField>>`]** _default_: [`None`]

A comma separated list of Tweet fields to display.

## Output Variants & Ports

**`ok`**

The user was retrieved successfully.

- **`ok.id`: [`String`]** - The user's unique identifier
- **`ok.name`: [`String`]** - The user's display name
- **`ok.username`: [`String`]** - The user's @username
- **`ok.protected`: [`Option<bool>`]** - Whether the user's account is protected
- **`ok.affiliation`: [`Option<Affiliation>`]** - The user's affiliation information
- **`ok.connection_status`: [`Option<Vec<ConnectionStatus>>`]** - The user's connection status
- **`ok.created_at`: [`Option<String>`]** - When the user's account was created
- **`ok.description`: [`Option<String>`]** - The user's profile description/bio
- **`ok.entities`: [`Option<Entities>`]** - Entities found in the user's description (hashtags, mentions, URLs)
- **`ok.location`: [`Option<String>`]** - The user's location
- **`ok.most_recent_tweet_id`: [`Option<String>`]** - ID of the user's most recent tweet
- **`ok.pinned_tweet_id`: [`Option<String>`]** - ID of the user's pinned tweet
- **`ok.profile_banner_url`: [`Option<String>`]** - URL of the user's profile banner image
- **`ok.profile_image_url`: [`Option<String>`]** - URL of the user's profile image
- **`ok.public_metrics`: [`Option<PublicMetrics>`]** - Public metrics about the user:
  - `followers_count`: Number of followers
  - `following_count`: Number of accounts the user is following
  - `tweet_count`: Number of tweets the user has posted
  - `listed_count`: Number of lists the user appears on
- **`ok.receives_your_dm`: [`Option<bool>`]** - Whether the user accepts direct messages
- **`ok.subscription_type`: [`Option<SubscriptionType>`]** - The user's subscription type
- **`ok.url`: [`Option<String>`]** - The user's website URL
- **`ok.verified`: [`Option<bool>`]** - Whether the user is verified
- **`ok.verified_type`: [`Option<VerifiedType>`]** - The user's verification type
- **`ok.withheld`: [`Option<Withheld>`]** - Withholding information for the user

**`err`**

The user was not retrieved due to an error.

- **`err.reason`: [`String`]** - Detailed error message describing what went wrong
- **`err.kind`: [`TwitterErrorKind`]** - The type of error that occurred. Possible values:
  - `network` - A network-related error occurred when connecting to Twitter
  - `connection` - Could not establish a connection to Twitter
  - `timeout` - The request to Twitter timed out
  - `parse` - Failed to parse Twitter's response
  - `auth` - Authentication or authorization error
  - `not_found` - The requested user was not found
  - `rate_limit` - Twitter's rate limit was exceeded
  - `server` - An error occurred on Twitter's servers
  - `forbidden` - The request was forbidden
  - `api` - An API-specific error occurred
  - `unknown` - An unexpected error occurred
- **`err.status_code`: [`Option<u16>`]** - The HTTP status code returned by Twitter, if available. Common codes include:
  - `401` - Unauthorized (authentication error)
  - `403` - Forbidden
  - `404` - Not Found
  - `429` - Too Many Requests (rate limit exceeded)
  - `5xx` - Server errors

It's important to note that some errors may have either a specific error kind (like `NotFound`, `Auth`, or `RateLimit`) or the more general `Api` error kind, and the status code may be a specific value or `None` depending on the error details.

---

# `xyz.taluslabs.social.twitter.get-user-by-username@1`

Standard Nexus Tool that retrieves a user from the Twitter API by username. Twitter api [reference](https://developer.twitter.com/en/docs/twitter-api/users/lookup/api-reference/get-users-by-username-username)

## Input

**`bearer_token`: [`String`]**

The bearer token for the user's Twitter account.

**`username`: [`String`]**

The username to retrieve (without the @ symbol).

_opt_ **`user_fields`: [`Option<Vec<UserField>>`]** _default_: [`None`]

A list of User fields to display.

_opt_ **`expansions_fields`: [`Option<Vec<ExpansionField>>`]** _default_: [`None`]

A list of fields to expand.

_opt_ **`tweet_fields`: [`Option<Vec<TweetField>>`]** _default_: [`None`]

A list of Tweet fields to display.

## Output Variants & Ports

**`ok`**

The user was retrieved successfully.

- **`ok.id`: [`String`]** - The user's unique identifier
- **`ok.name`: [`String`]** - The user's display name
- **`ok.username`: [`String`]** - The user's @username
- **`ok.protected`: [`Option<bool>`]** - Whether the user's account is protected
- **`ok.affiliation`: [`Option<Affiliation>`]** - The user's affiliation information
- **`ok.connection_status`: [`Option<Vec<ConnectionStatus>>`]** - The user's connection status
- **`ok.created_at`: [`Option<String>`]** - When the user's account was created
- **`ok.description`: [`Option<String>`]** - The user's profile description/bio
- **`ok.entities`: [`Option<Entities>`]** - Entities found in the user's description (hashtags, mentions, URLs)
- **`ok.location`: [`Option<String>`]** - The user's location
- **`ok.most_recent_tweet_id`: [`Option<String>`]** - ID of the user's most recent tweet
- **`ok.pinned_tweet_id`: [`Option<String>`]** - ID of the user's pinned tweet
- **`ok.profile_banner_url`: [`Option<String>`]** - URL of the user's profile banner image
- **`ok.profile_image_url`: [`Option<String>`]** - URL of the user's profile image
- **`ok.public_metrics`: [`Option<PublicMetrics>`]** - Public metrics about the user:
  - `followers_count`: Number of followers
  - `following_count`: Number of accounts the user is following
  - `tweet_count`: Number of tweets the user has posted
  - `listed_count`: Number of lists the user appears on
- **`ok.receives_your_dm`: [`Option<bool>`]** - Whether the user accepts direct messages
- **`ok.subscription_type`: [`Option<SubscriptionType>`]** - The user's subscription type
- **`ok.url`: [`Option<String>`]** - The user's website URL
- **`ok.verified`: [`Option<bool>`]** - Whether the user is verified
- **`ok.verified_type`: [`Option<VerifiedType>`]** - The user's verification type
- **`ok.withheld`: [`Option<Withheld>`]** - Withholding information for the user
- **`ok.includes`: [`Option<Includes>`]** - Additional entities related to the user:
  - `users`: Other users referenced by this user
  - `tweets`: Tweets referenced by this user (e.g., pinned tweet)
  - `media`: Media items referenced by this user
  - `places`: Geographic places referenced by this user
  - `polls`: Polls referenced by this user

**`err`**

The user was not retrieved due to an error.

- **`err.reason`: [`String`]** - Detailed error message describing what went wrong
- **`err.kind`: [`TwitterErrorKind`]** - The type of error that occurred. Possible values:
  - `network` - A network-related error occurred when connecting to Twitter
  - `connection` - Could not establish a connection to Twitter
  - `timeout` - The request to Twitter timed out
  - `parse` - Failed to parse Twitter's response
  - `auth` - Authentication or authorization error
  - `not_found` - The requested user was not found
  - `rate_limit` - Twitter's rate limit was exceeded
  - `server` - An error occurred on Twitter's servers
  - `forbidden` - The request was forbidden
  - `api` - An API-specific error occurred
  - `unknown` - An unexpected error occurred
- **`err.status_code`: [`Option<u16>`]** - The HTTP status code returned by Twitter, if available. Common codes include:
  - `401` - Unauthorized (authentication error)
  - `403` - Forbidden
  - `404` - Not Found
  - `429` - Too Many Requests (rate limit exceeded)
  - `5xx` - Server errors

It's important to note that some errors may have either a specific error kind (like `NotFound`, `Auth`, or `RateLimit`) or the more general `Api` error kind, and the status code may be a specific value or `None` depending on the error details.

---

# `xyz.taluslabs.social.twitter.create-list@1`

Standard Nexus Tool that creates a new list on Twitter.
Twitter api [reference](https://developer.twitter.com/en/docs/twitter-api/lists/manage-lists/api-reference/post-lists)

## Input

**Authentication Parameters**

The following authentication parameters are provided as part of the TwitterAuth structure:

- **`consumer_key`: [`String`]** - Twitter API application's Consumer Key
- **`consumer_secret_key`: [`String`]** - Twitter API application's Consumer Secret Key
- **`access_token`: [`String`]** - Access Token for user's Twitter account
- **`access_token_secret`: [`String`]** - Access Token Secret for user's Twitter account

**Additional Parameters**

**`name`: [`String`]**

The name of the list.

_opt_ **`description`: [`Option<String>`]** _default_: [`None`]

Description of the list.

_opt_ **`private`: [`Option<bool>`]** _default_: [`None`]

Determines if the list is private (true) or public (false).

## Output Variants & Ports

**`ok`**

The list was created successfully.

- **`ok.result`** - The created list data containing:
  - `id`: The list's unique identifier
  - `name`: The name of the list
  - And other details like description, member count, follower count, etc.

**`err`**

The list creation failed.

- **`err.reason`: [`String`]** - The reason for the error. This could be:
  - Twitter API error (e.g., "Twitter API error: Not Found Error (type: https://api.twitter.com/2/problems/resource-not-found)")
  - Network error (e.g., "Network error: network error: Connection refused")
  - Response parsing error
  - Status code error
  - Other error types handled by the centralized error handling mechanism

---

# `xyz.taluslabs.social.twitter.get-list@1`

Standard Nexus Tool that retrieves a list from Twitter by ID.
Twitter api [reference](https://developer.twitter.com/en/docs/twitter-api/lists/list-lookup/api-reference/get-lists-id)

## Input

**`bearer_token`: [`String`]**

The bearer token for the user's Twitter account.

**`list_id`: [`String`]**

The ID of the list to retrieve.

_opt_ **`list_fields`: [`Option<Vec<ListField>>`]** _default_: [`None`]

A list of List fields to display.

_opt_ **`expansions`: [`Option<Vec<ExpansionField>>`]** _default_: [`None`]

A list of fields to expand.

_opt_ **`user_fields`: [`Option<Vec<UserField>>`]** _default_: [`None`]

A list of User fields to display.

## Output Variants & Ports

**`ok`**

The list was retrieved successfully.

- **`ok.id`: [`String`]** - The list's unique identifier
- **`ok.name`: [`String`]** - The list's name
- **`ok.created_at`: [`Option<String>`]** - The timestamp when the list was created
- **`ok.description`: [`Option<String>`]** - The list's description
- **`ok.follower_count`: [`Option<i32>`]** - Number of followers this list has
- **`ok.member_count`: [`Option<i32>`]** - Number of members in this list
- **`ok.owner_id`: [`Option<String>`]** - The ID of the list's owner
- **`ok.private`: [`Option<bool>`]** - Whether the list is private or public
- **`ok.includes`: [`Option<Includes>`]** - Additional entities related to the list
- **`ok.meta`: [`Option<Meta>`]** - Metadata about the list request

**`err`**

The list retrieval failed.

- **`err.reason`: [`String`]** - A detailed error message describing what went wrong
- **`err.kind`: [`TwitterErrorKind`]** - The type of error that occurred. Possible values:
  - `network` - A network-related error occurred when connecting to Twitter
  - `connection` - Could not establish a connection to Twitter
  - `timeout` - The request to Twitter timed out
  - `parse` - Failed to parse Twitter's response
  - `auth` - Authentication or authorization error
  - `not_found` - The requested list was not found
  - `rate_limit` - Twitter's rate limit was exceeded
  - `server` - An error occurred on Twitter's servers
  - `forbidden` - The request was forbidden
  - `api` - An API-specific error occurred
  - `unknown` - An unexpected error occurred
- **`err.status_code`: [`Option<u16>`]** - The HTTP status code returned by Twitter, if available. Common codes include:
  - `401` - Unauthorized (authentication error)
  - `403` - Forbidden
  - `404` - Not Found
  - `429` - Too Many Requests (rate limit exceeded)
  - `5xx` - Server errors

---

# `xyz.taluslabs.social.twitter.get-list-tweets@1`

Standard Nexus Tool that retrieves tweets from a Twitter list.
Twitter api [reference](https://developer.twitter.com/en/docs/twitter-api/lists/list-tweets/api-reference/get-lists-id-tweets)

## Input

**`bearer_token`: [`String`]**

The bearer token for the user's Twitter account.

**`list_id`: [`String`]**

The ID of the list to retrieve tweets from.

_opt_ **`max_results`: [`Option<i32>`]** _default_: [`None`]

The maximum number of results to retrieve (range: 5-100).

_opt_ **`pagination_token`: [`Option<String>`]** _default_: [`None`]

Used to get the next 'page' of results.

_opt_ **`tweet_fields`: [`Option<Vec<TweetField>>`]** _default_: [`None`]

A list of Tweet fields to display.

_opt_ **`expansions`: [`Option<Vec<ExpansionField>>`]** _default_: [`None`]

A list of fields to expand.

_opt_ **`media_fields`: [`Option<Vec<MediaField>>`]** _default_: [`None`]

A list of Media fields to display.

_opt_ **`poll_fields`: [`Option<Vec<PollField>>`]** _default_: [`None`]

A list of Poll fields to display.

_opt_ **`user_fields`: [`Option<Vec<UserField>>`]** _default_: [`None`]

A list of User fields to display.

_opt_ **`place_fields`: [`Option<Vec<PlaceField>>`]** _default_: [`None`]

A list of Place fields to display.

## Output Variants & Ports

**`ok`**

The list tweets were retrieved successfully.

- **`ok.data`: [`Option<Vec<Tweet>>`]** - The collection of tweets from the list.
- **`ok.includes`: [`Option<Includes>`]** - Additional data included in the response.
- **`ok.meta`: [`Option<Meta>`]** - Metadata about the response.

**`err`**

The list tweets retrieval failed.

- **`err.reason`: [`String`]** - A detailed error message describing what went wrong
- **`err.kind`: [`TwitterErrorKind`]** - The type of error that occurred. Possible values:
  - `network` - A network-related error occurred when connecting to Twitter
  - `connection` - Could not establish a connection to Twitter
  - `timeout` - The request to Twitter timed out
  - `parse` - Failed to parse Twitter's response
  - `auth` - Authentication or authorization error
  - `not_found` - The requested list was not found
  - `rate_limit` - Twitter's rate limit was exceeded
  - `server` - An error occurred on Twitter's servers
  - `forbidden` - The request was forbidden
  - `api` - An API-specific error occurred
  - `unknown` - An unexpected error occurred
- **`err.status_code`: [`Option<u16>`]** - The HTTP status code returned by Twitter, if available

---

# `xyz.taluslabs.social.twitter.get-list-members@1`

Standard Nexus Tool that retrieves members of a Twitter list.
Twitter api [reference](https://developer.twitter.com/en/docs/twitter-api/lists/list-members/api-reference/get-lists-id-members)

## Input

**`bearer_token`: [`String`]**

The bearer token for the user's Twitter account.

**`list_id`: [`String`]**

The ID of the list to retrieve members from.

_opt_ **`max_results`: [`Option<i32>`]** _default_: [`None`]

The maximum number of results to retrieve (range: 1-100).

_opt_ **`pagination_token`: [`Option<String>`]** _default_: [`None`]

Used to get the next 'page' of results.

_opt_ **`user_fields`: [`Option<Vec<UserField>>`]** _default_: [`None`]

A list of User fields to display.

_opt_ **`expansions`: [`Option<Vec<ExpansionField>>`]** _default_: [`None`]

A list of fields to expand.

_opt_ **`tweet_fields`: [`Option<Vec<TweetField>>`]** _default_: [`None`]

A list of Tweet fields to display.

## Output Variants & Ports

**`ok`**

The list members were retrieved successfully.

- **`ok.data`: [`Option<Vec<UserData>>`]** - The collection of users who are members of the list.
- **`ok.includes`: [`Option<Includes>`]** - Additional data included in the response.
- **`ok.meta`: [`Option<Meta>`]** - Metadata about the response.

**`err`**

The list members retrieval failed.

- **`err.reason`: [`String`]** - A detailed error message describing what went wrong
- **`err.kind`: [`TwitterErrorKind`]** - The type of error that occurred. Possible values:
  - `network` - A network-related error occurred when connecting to Twitter
  - `connection` - Could not establish a connection to Twitter
  - `timeout` - The request to Twitter timed out
  - `parse` - Failed to parse Twitter's response
  - `auth` - Authentication or authorization error
  - `not_found` - The requested list was not found
  - `rate_limit` - Twitter's rate limit was exceeded
  - `server` - An error occurred on Twitter's servers
  - `forbidden` - The request was forbidden
  - `api` - An API-specific error occurred
  - `unknown` - An unexpected error occurred
- **`err.status_code`: [`Option<u16>`]** - The HTTP status code returned by Twitter, if available

---

# `xyz.taluslabs.social.twitter.update-list@1`

Standard Nexus Tool that updates an existing Twitter list.
Twitter api [reference](https://developer.twitter.com/en/docs/twitter-api/lists/manage-lists/api-reference/put-lists-id)

## Input

**Authentication Parameters**

The following authentication parameters are provided as part of the TwitterAuth structure:

- **`consumer_key`: [`String`]** - Twitter API application's Consumer Key
- **`consumer_secret_key`: [`String`]** - Twitter API application's Consumer Secret Key
- **`access_token`: [`String`]** - Access Token for user's Twitter account
- **`access_token_secret`: [`String`]** - Access Token Secret for user's Twitter account

**Additional Parameters**

**`list_id`: [`String`]**

The ID of the list to update.

_opt_ **`name`: [`Option<String>`]** _default_: [`None`]

The new name for the list.

_opt_ **`description`: [`Option<String>`]** _default_: [`None`]

The new description for the list.

_opt_ **`private`: [`Option<bool>`]** _default_: [`None`]

Whether the list should be private (true) or public (false).

## Output Variants & Ports

**`ok`**

The list was updated successfully.

- **`ok.updated`** - Confirmation that the list was updated (true).

**`err`**

The list update failed.

- **`err.reason`: [`String`]** - The reason for the error. This could be:
  - Twitter API error
  - Network error
  - Response parsing error
  - Status code error
  - Other error types handled by the centralized error handling mechanism

---

# `xyz.taluslabs.social.twitter.add-member@1`

Standard Nexus Tool that adds a user to a Twitter list.
Twitter api [reference](https://developer.twitter.com/en/docs/twitter-api/lists/list-members/api-reference/post-lists-id-members)

## Input

**Authentication Parameters**

The following authentication parameters are provided as part of the TwitterAuth structure:

- **`consumer_key`: [`String`]** - Twitter API application's Consumer Key
- **`consumer_secret_key`: [`String`]** - Twitter API application's Consumer Secret Key
- **`access_token`: [`String`]** - Access Token for user's Twitter account
- **`access_token_secret`: [`String`]** - Access Token Secret for user's Twitter account

**Additional Parameters**

**`list_id`: [`String`]**

The ID of the list to which a member will be added.

**`user_id`: [`String`]**

The ID of the user to add to the list.

## Output Variants & Ports

**`ok`**

The user was successfully added to the list.

- **`ok.is_member`** - Confirmation that the user is a member of the list (true).

**`err`**

The user could not be added to the list.

- **`err.reason`: [`String`]** - The reason for the error. This could be:
  - Twitter API error
  - Network error
  - Response parsing error
  - Status code error
  - Other error types handled by the centralized error handling mechanism

---

# `xyz.taluslabs.social.twitter.remove-member@1`

Standard Nexus Tool that removes a user from a Twitter list.
Twitter api [reference](https://developer.twitter.com/en/docs/twitter-api/lists/list-members/api-reference/delete-lists-id-members-user_id)

## Input

**Authentication Parameters**

The following authentication parameters are provided as part of the TwitterAuth structure:

- **`consumer_key`: [`String`]** - Twitter API application's Consumer Key
- **`consumer_secret_key`: [`String`]** - Twitter API application's Consumer Secret Key
- **`access_token`: [`String`]** - Access Token for user's Twitter account
- **`access_token_secret`: [`String`]** - Access Token Secret for user's Twitter account

**Additional Parameters**

**`list_id`: [`String`]**

The ID of the list from which a member will be removed.

**`user_id`: [`String`]**

The ID of the user to remove from the list.

## Output Variants & Ports

**`ok`**

The user was successfully removed from the list.

- **`ok.is_member`** - Confirmation that the user is not a member of the list (false).

**`err`**

The user could not be removed from the list.

- **`err.reason`: [`String`]** - The reason for the error. This could be:
  - Twitter API error
  - Network error
  - Response parsing error
  - Status code error
  - Other error types handled by the centralized error handling mechanism

---

<<<<<<< HEAD
# `xyz.taluslabs.social.twitter.send-direct-message@1`

Standard Nexus Tool that sends a direct message to a user on Twitter.
Twitter api [reference](https://developer.twitter.com/en/docs/twitter-api/direct-messages/manage/api-reference/post-dm_conversations-with-participant_id-messages)
=======
# `xyz.taluslabs.social.twitter.retweet-tweet@1`

Standard Nexus Tool that retweets a specific tweet.
Twitter api [reference](https://docs.x.com/x-api/posts/causes-the-user-in-the-path-to-retweet-the-specified-post)
>>>>>>> 1e68b0dc

## Input

**Authentication Parameters**

The following authentication parameters are provided as part of the TwitterAuth structure:

- **`consumer_key`: [`String`]** - Twitter API application's Consumer Key
- **`consumer_secret_key`: [`String`]** - Twitter API application's Consumer Secret Key
- **`access_token`: [`String`]** - Access Token for user's Twitter account
- **`access_token_secret`: [`String`]** - Access Token Secret for user's Twitter account

**Additional Parameters**

<<<<<<< HEAD
**`participant_id`: [`String`]**

The ID of the user who will receive the direct message.

_opt_ **`text`: [`Option<String>`]** _default_: [`None`]

The text content of the direct message. Either text or attachments must be provided.

_opt_ **`attachments`: [`Option<Vec<Attachment>>`]** _default_: [`None`]

Media attachments to include in the direct message. Either text or attachments must be provided.

Each attachment contains:

- **`media_id`: [`String`]** - The unique identifier of the media to attach
=======
**`user_id`: [`String`]**

The ID of the authenticated user who will retweet the tweet.

**`tweet_id`: [`String`]**

The ID of the tweet to retweet.
>>>>>>> 1e68b0dc

## Output Variants & Ports

**`ok`**

<<<<<<< HEAD
The direct message was sent successfully.

- **`ok.dm_conversation_id`: [`String`]** - The unique identifier of the DM conversation
- **`ok.dm_event_id`: [`String`]** - The unique identifier of the DM event

**`err`**

The direct message sending failed.

- **`err.reason`: [`String`]** - The reason for the error. This could be:
  - Twitter API error status (Code/Message format)
  - Twitter API error details (Detail/Status/Title format)
  - Rate limit exceeded (Status: 429)
  - Unauthorized error
  - Invalid JSON response
  - Failed to read Twitter API response
  - Failed to send request to Twitter API
  - "Either text or attachments must be provided" error
  - Other error types handled by the centralized error handling mechanism
=======
The tweet was successfully retweeted.

- **`ok.tweet_id`: [`String`]** - The ID of the tweet that was retweeted
- **`ok.retweeted`: [`bool`]** - Confirmation that the tweet was retweeted (true)

**`err`**

The retweet operation failed.

- **`err.reason`: [`String`]** - A detailed error message describing what went wrong
- **`err.kind`: [`TwitterErrorKind`]** - The type of error that occurred. Possible values:
  - `network` - A network-related error occurred when connecting to Twitter
  - `connection` - Could not establish a connection to Twitter
  - `timeout` - The request to Twitter timed out
  - `parse` - Failed to parse Twitter's response
  - `auth` - Authentication or authorization error
  - `not_found` - The requested tweet was not found
  - `rate_limit` - Twitter's rate limit was exceeded
  - `server` - An error occurred on Twitter's servers
  - `forbidden` - The request was forbidden
  - `api` - An API-specific error occurred
  - `unknown` - An unexpected error occurred
- **`err.status_code`: [`Option<u16>`]** - The HTTP status code returned by Twitter, if available. Common codes include:
  - `401` - Unauthorized (authentication error)
  - `403` - Forbidden
  - `404` - Not Found
  - `429` - Too Many Requests (rate limit exceeded)
  - `5xx` - Server errors

It's important to note that some errors may have either a specific error kind (like `NotFound`, `Auth`, or `RateLimit`) or the more general `Api` error kind, and the status code may be a specific value or `None` depending on the error details.
>>>>>>> 1e68b0dc

---

# Error Handling

The Twitter SDK includes a centralized error handling system that provides consistent error responses across all modules. This system includes:

## Error Types (TwitterErrorKind)

The `err.kind` field provides a categorized error type for easier programmatic handling:

- **`network`**: A network-related error occurred when connecting to Twitter
- **`connection`**: Could not establish a connection to Twitter
- **`timeout`**: The request to Twitter timed out
- **`parse`**: Failed to parse Twitter's response
- **`auth`**: Authentication or authorization error
- **`not_found`**: The requested tweet or resource was not found
- **`rate_limit`**: Twitter's rate limit was exceeded
- **`server`**: An error occurred on Twitter's servers
- **`forbidden`**: The request was forbidden
- **`api`**: An API-specific error occurred
- **`unknown`**: An unexpected error occurred

## Error Structure

Each error includes three primary components:

1. **`kind` (TwitterErrorKind)**: The categorized error type (as described above)
2. **`reason` (String)**: A descriptive message that provides details about the error
3. **`status_code` (Option<u16>)**: The HTTP status code returned by Twitter API, if available

### Common Status Codes

- `401`: Unauthorized (authentication error)
- `403`: Forbidden
- `404`: Not Found
- `429`: Too Many Requests (rate limit exceeded)
- `5xx`: Server errors

### Error Message Format

The `reason` field follows a consistent format:

- Network errors: `"Network error: [error details]"`
- Parse errors: `"Response parsing error: [error details]"`
- API errors: `"Twitter API error: [title] (type: [error_type]) - [detail]"`
- Status errors: `"Twitter API status error: [status code]"`
- Other errors: `"Unknown error: [message]"`

## Retryable Errors

Some error types are considered "retryable" and can be attempted again after appropriate backoff:

- `rate_limit`: Consider retrying after the duration specified in the error message
- `network`: Network errors may be temporary and can be retried
- `server`: Server errors (5xx) may be temporary and can be retried

Other error types typically require fixing the request (e.g., `auth`, `not_found`, `forbidden`) and should not be retried without modification.

## Error Handling in Modules

All modules use the `TwitterResult<T>` type for handling errors, which is a type alias for `Result<T, TwitterError>`. This ensures consistent error propagation and formatting throughout the SDK.

The error handling system makes it easier to debug issues with Twitter API calls and provides clear, actionable error messages to end users.<|MERGE_RESOLUTION|>--- conflicted
+++ resolved
@@ -1043,17 +1043,10 @@
 
 ---
 
-<<<<<<< HEAD
-# `xyz.taluslabs.social.twitter.send-direct-message@1`
-
-Standard Nexus Tool that sends a direct message to a user on Twitter.
-Twitter api [reference](https://developer.twitter.com/en/docs/twitter-api/direct-messages/manage/api-reference/post-dm_conversations-with-participant_id-messages)
-=======
 # `xyz.taluslabs.social.twitter.retweet-tweet@1`
 
 Standard Nexus Tool that retweets a specific tweet.
 Twitter api [reference](https://docs.x.com/x-api/posts/causes-the-user-in-the-path-to-retweet-the-specified-post)
->>>>>>> 1e68b0dc
 
 ## Input
 
@@ -1068,23 +1061,6 @@
 
 **Additional Parameters**
 
-<<<<<<< HEAD
-**`participant_id`: [`String`]**
-
-The ID of the user who will receive the direct message.
-
-_opt_ **`text`: [`Option<String>`]** _default_: [`None`]
-
-The text content of the direct message. Either text or attachments must be provided.
-
-_opt_ **`attachments`: [`Option<Vec<Attachment>>`]** _default_: [`None`]
-
-Media attachments to include in the direct message. Either text or attachments must be provided.
-
-Each attachment contains:
-
-- **`media_id`: [`String`]** - The unique identifier of the media to attach
-=======
 **`user_id`: [`String`]**
 
 The ID of the authenticated user who will retweet the tweet.
@@ -1092,33 +1068,11 @@
 **`tweet_id`: [`String`]**
 
 The ID of the tweet to retweet.
->>>>>>> 1e68b0dc
-
-## Output Variants & Ports
-
-**`ok`**
-
-<<<<<<< HEAD
-The direct message was sent successfully.
-
-- **`ok.dm_conversation_id`: [`String`]** - The unique identifier of the DM conversation
-- **`ok.dm_event_id`: [`String`]** - The unique identifier of the DM event
-
-**`err`**
-
-The direct message sending failed.
-
-- **`err.reason`: [`String`]** - The reason for the error. This could be:
-  - Twitter API error status (Code/Message format)
-  - Twitter API error details (Detail/Status/Title format)
-  - Rate limit exceeded (Status: 429)
-  - Unauthorized error
-  - Invalid JSON response
-  - Failed to read Twitter API response
-  - Failed to send request to Twitter API
-  - "Either text or attachments must be provided" error
-  - Other error types handled by the centralized error handling mechanism
-=======
+
+## Output Variants & Ports
+
+**`ok`**
+
 The tweet was successfully retweeted.
 
 - **`ok.tweet_id`: [`String`]** - The ID of the tweet that was retweeted
@@ -1149,7 +1103,70 @@
   - `5xx` - Server errors
 
 It's important to note that some errors may have either a specific error kind (like `NotFound`, `Auth`, or `RateLimit`) or the more general `Api` error kind, and the status code may be a specific value or `None` depending on the error details.
->>>>>>> 1e68b0dc
+
+---
+
+# Error Handling
+
+The Twitter SDK includes a centralized error handling system that provides consistent error responses across all modules. This system includes:
+
+# `xyz.taluslabs.social.twitter.send-direct-message@1`
+
+Standard Nexus Tool that sends a direct message to a user on Twitter.
+Twitter api [reference](https://developer.twitter.com/en/docs/twitter-api/direct-messages/manage/api-reference/post-dm_conversations-with-participant_id-messages)
+
+## Input
+
+**Authentication Parameters**
+
+The following authentication parameters are provided as part of the TwitterAuth structure:
+
+- **`consumer_key`: [`String`]** - Twitter API application's Consumer Key
+- **`consumer_secret_key`: [`String`]** - Twitter API application's Consumer Secret Key
+- **`access_token`: [`String`]** - Access Token for user's Twitter account
+- **`access_token_secret`: [`String`]** - Access Token Secret for user's Twitter account
+
+**Additional Parameters**
+
+**`participant_id`: [`String`]**
+
+The ID of the user who will receive the direct message.
+
+_opt_ **`text`: [`Option<String>`]** _default_: [`None`]
+
+The text content of the direct message. Either text or attachments must be provided.
+
+_opt_ **`attachments`: [`Option<Vec<Attachment>>`]** _default_: [`None`]
+
+Media attachments to include in the direct message. Either text or attachments must be provided.
+
+Each attachment contains:
+
+- **`media_id`: [`String`]** - The unique identifier of the media to attach
+
+## Output Variants & Ports
+
+**`ok`**
+
+The direct message was sent successfully.
+
+- **`ok.dm_conversation_id`: [`String`]** - The unique identifier of the DM conversation
+- **`ok.dm_event_id`: [`String`]** - The unique identifier of the DM event
+
+**`err`**
+
+The direct message sending failed.
+
+- **`err.reason`: [`String`]** - The reason for the error. This could be:
+  - Twitter API error status (Code/Message format)
+  - Twitter API error details (Detail/Status/Title format)
+  - Rate limit exceeded (Status: 429)
+  - Unauthorized error
+  - Invalid JSON response
+  - Failed to read Twitter API response
+  - Failed to send request to Twitter API
+  - "Either text or attachments must be provided" error
+  - Other error types handled by the centralized error handling mechanism
 
 ---
 
@@ -1213,4 +1230,5 @@
 
 All modules use the `TwitterResult<T>` type for handling errors, which is a type alias for `Result<T, TwitterError>`. This ensures consistent error propagation and formatting throughout the SDK.
 
+The error handling system makes it easier to debug issues with Twitter API calls and provides clear, actionable error messages to end users. The structured error information allows for programmatic handling of specific error conditions.
 The error handling system makes it easier to debug issues with Twitter API calls and provides clear, actionable error messages to end users.