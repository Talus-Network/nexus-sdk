--- conflicted
+++ resolved
@@ -1043,57 +1043,6 @@
 
 ---
 
-<<<<<<< HEAD
-# `xyz.taluslabs.social.twitter.get-recent-tweet-count@1`
-
-Standard Nexus Tool that retrieves tweet counts for queries from the Twitter API. Twitter api [reference](https://developer.twitter.com/en/docs/twitter-api/tweets/counts/api-reference/get-tweets-counts-recent)
-
-## Input
-
-**`bearer_token`: [`String`]**
-
-The bearer token for the user's Twitter account.
-
-**`query`: [`String`]**
-
-Search query for counting tweets.
-
-_opt_ **`start_time`: [`Option<String>`]** _default_: [`None`]
-
-The oldest UTC timestamp from which the tweets will be counted (YYYY-MM-DDTHH:mm:ssZ).
-
-_opt_ **`end_time`: [`Option<String>`]** _default_: [`None`]
-
-The newest UTC timestamp to which the tweets will be counted (YYYY-MM-DDTHH:mm:ssZ).
-
-_opt_ **`since_id`: [`Option<String>`]** _default_: [`None`]
-
-Returns results with a tweet ID greater than (more recent than) the specified ID.
-
-_opt_ **`until_id`: [`Option<String>`]** _default_: [`None`]
-
-Returns results with a tweet ID less than (older than) the specified ID.
-
-_opt_ **`next_token`: [`Option<String>`]** _default_: [`None`]
-
-Token for pagination to get the next page of results.
-
-_opt_ **`pagination_token`: [`Option<String>`]** _default_: [`None`]
-
-Alternative parameter for pagination (same as next_token).
-
-_opt_ **`granularity`: [`Option<Granularity>`]** _default_: [`Granularity::Hour`]
-
-Time granularity for the counts. Options are:
-
-- `Minute`: Minute-by-minute counts
-- `Hour`: Hourly counts (default)
-- `Day`: Daily counts
-
-_opt_ **`search_count_fields`: [`Option<Vec<String>>`]** _default_: [`None`]
-
-A comma separated list of SearchCount fields to display.
-=======
 # `xyz.taluslabs.social.twitter.retweet-tweet@1`
 
 Standard Nexus Tool that retweets a specific tweet.
@@ -1119,13 +1068,98 @@
 **`tweet_id`: [`String`]**
 
 The ID of the tweet to retweet.
->>>>>>> 823ff462
-
-## Output Variants & Ports
-
-**`ok`**
-
-<<<<<<< HEAD
+
+## Output Variants & Ports
+
+**`ok`**
+
+The tweet was successfully retweeted.
+
+- **`ok.tweet_id`: [`String`]** - The ID of the tweet that was retweeted
+- **`ok.retweeted`: [`bool`]** - Confirmation that the tweet was retweeted (true)
+
+**`err`**
+
+The retweet operation failed.
+
+- **`err.reason`: [`String`]** - A detailed error message describing what went wrong
+- **`err.kind`: [`TwitterErrorKind`]** - The type of error that occurred. Possible values:
+  - `network` - A network-related error occurred when connecting to Twitter
+  - `connection` - Could not establish a connection to Twitter
+  - `timeout` - The request to Twitter timed out
+  - `parse` - Failed to parse Twitter's response
+  - `auth` - Authentication or authorization error
+  - `not_found` - The requested tweet was not found
+  - `rate_limit` - Twitter's rate limit was exceeded
+  - `server` - An error occurred on Twitter's servers
+  - `forbidden` - The request was forbidden
+  - `api` - An API-specific error occurred
+  - `unknown` - An unexpected error occurred
+- **`err.status_code`: [`Option<u16>`]** - The HTTP status code returned by Twitter, if available. Common codes include:
+  - `401` - Unauthorized (authentication error)
+  - `403` - Forbidden
+  - `404` - Not Found
+  - `429` - Too Many Requests (rate limit exceeded)
+  - `5xx` - Server errors
+
+It's important to note that some errors may have either a specific error kind (like `NotFound`, `Auth`, or `RateLimit`) or the more general `Api` error kind, and the status code may be a specific value or `None` depending on the error details.
+
+---
+
+# `xyz.taluslabs.social.twitter.get-recent-tweet-count@1`
+
+Standard Nexus Tool that retrieves tweet counts for queries from the Twitter API. Twitter api [reference](https://developer.twitter.com/en/docs/twitter-api/tweets/counts/api-reference/get-tweets-counts-recent)
+
+## Input
+
+**`bearer_token`: [`String`]**
+
+The bearer token for the user's Twitter account.
+
+**`query`: [`String`]**
+
+Search query for counting tweets.
+
+_opt_ **`start_time`: [`Option<String>`]** _default_: [`None`]
+
+The oldest UTC timestamp from which the tweets will be counted (YYYY-MM-DDTHH:mm:ssZ).
+
+_opt_ **`end_time`: [`Option<String>`]** _default_: [`None`]
+
+The newest UTC timestamp to which the tweets will be counted (YYYY-MM-DDTHH:mm:ssZ).
+
+_opt_ **`since_id`: [`Option<String>`]** _default_: [`None`]
+
+Returns results with a tweet ID greater than (more recent than) the specified ID.
+
+_opt_ **`until_id`: [`Option<String>`]** _default_: [`None`]
+
+Returns results with a tweet ID less than (older than) the specified ID.
+
+_opt_ **`next_token`: [`Option<String>`]** _default_: [`None`]
+
+Token for pagination to get the next page of results.
+
+_opt_ **`pagination_token`: [`Option<String>`]** _default_: [`None`]
+
+Alternative parameter for pagination (same as next_token).
+
+_opt_ **`granularity`: [`Option<Granularity>`]** _default_: [`Granularity::Hour`]
+
+Time granularity for the counts. Options are:
+
+- `Minute`: Minute-by-minute counts
+- `Hour`: Hourly counts (default)
+- `Day`: Daily counts
+
+_opt_ **`search_count_fields`: [`Option<Vec<String>>`]** _default_: [`None`]
+
+A comma separated list of SearchCount fields to display.
+
+## Output Variants & Ports
+
+**`ok`**
+
 The tweet counts were retrieved successfully.
 
 - **`ok.data`: [`Vec<TweetCount>`]** - The collection of tweet count data:
@@ -1144,35 +1178,17 @@
 
 - **`err.kind`: [`TwitterErrorKind`]** - The type of error that occurred. Possible values:
 
-=======
-The tweet was successfully retweeted.
-
-- **`ok.tweet_id`: [`String`]** - The ID of the tweet that was retweeted
-- **`ok.retweeted`: [`bool`]** - Confirmation that the tweet was retweeted (true)
-
-**`err`**
-
-The retweet operation failed.
-
-- **`err.reason`: [`String`]** - A detailed error message describing what went wrong
-- **`err.kind`: [`TwitterErrorKind`]** - The type of error that occurred. Possible values:
->>>>>>> 823ff462
   - `network` - A network-related error occurred when connecting to Twitter
   - `connection` - Could not establish a connection to Twitter
   - `timeout` - The request to Twitter timed out
   - `parse` - Failed to parse Twitter's response
   - `auth` - Authentication or authorization error
-<<<<<<< HEAD
   - `not_found` - The requested tweet or resource was not found
-=======
-  - `not_found` - The requested tweet was not found
->>>>>>> 823ff462
   - `rate_limit` - Twitter's rate limit was exceeded
   - `server` - An error occurred on Twitter's servers
   - `forbidden` - The request was forbidden
   - `api` - An API-specific error occurred
   - `unknown` - An unexpected error occurred
-<<<<<<< HEAD
 
 - **`err.reason`: [`String`]** - The reason for the error. This could be:
 
@@ -1185,8 +1201,6 @@
   - Unauthorized error (e.g., "Unauthorized")
   - Other error types handled by the centralized error handling mechanism
 
-=======
->>>>>>> 823ff462
 - **`err.status_code`: [`Option<u16>`]** - The HTTP status code returned by Twitter, if available. Common codes include:
   - `401` - Unauthorized (authentication error)
   - `403` - Forbidden
@@ -1194,11 +1208,6 @@
   - `429` - Too Many Requests (rate limit exceeded)
   - `5xx` - Server errors
 
-<<<<<<< HEAD
-=======
-It's important to note that some errors may have either a specific error kind (like `NotFound`, `Auth`, or `RateLimit`) or the more general `Api` error kind, and the status code may be a specific value or `None` depending on the error details.
-
->>>>>>> 823ff462
 ---
 
 # Error Handling
