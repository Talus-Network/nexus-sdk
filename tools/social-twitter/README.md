--- conflicted
+++ resolved
@@ -1641,33 +1641,6 @@
 
 ---
 
-<<<<<<< HEAD
-# `xyz.taluslabs.social.twitter.unfollow-user@1`
-
-Standard Nexus Tool that allows a user to unfollow another user on Twitter.
-Twitter api [reference](https://docs.x.com/x-api/users/unfollow)
-
-## Input
-
-**Authentication Parameters**
-
-The following authentication parameters are provided as part of the TwitterAuth structure:
-
-- **`consumer_key`: [`String`]** - Twitter API application's Consumer Key
-- **`consumer_secret_key`: [`String`]** - Twitter API application's Consumer Secret Key
-- **`access_token`: [`String`]** - Access Token for user's Twitter account
-- **`access_token_secret`: [`String`]** - Access Token Secret for user's Twitter account
-
-**Additional Parameters**
-
-**`user_id`: [`String`]**
-
-The ID of the authenticated user who will unfollow another user.
-
-**`target_user_id`: [`String`]**
-
-The ID of the user to unfollow.
-=======
 # `xyz.taluslabs.social.twitter.get-recent-tweet-count@1`
 
 Standard Nexus Tool that retrieves tweet counts for queries from the Twitter API. Twitter api [reference](https://developer.twitter.com/en/docs/twitter-api/tweets/counts/api-reference/get-tweets-counts-recent)
@@ -1717,24 +1690,11 @@
 _opt_ **`search_count_fields`: [`Option<Vec<String>>`]** _default_: [`None`]
 
 A comma separated list of SearchCount fields to display.
->>>>>>> 85ea581f
-
-## Output Variants & Ports
-
-**`ok`**
-
-<<<<<<< HEAD
-The user was successfully unfollowed.
-
-- **`ok.unfollowed`: [`bool`]** - Confirmation that the user is no longer being followed
-
-**`err`**
-
-The unfollow operation failed.
-
-- **`err.reason`: [`String`]** - A detailed error message describing what went wrong
-- **`err.kind`: [`TwitterErrorKind`]** - The type of error that occurred. Possible values:
-=======
+
+## Output Variants & Ports
+
+**`ok`**
+
 The tweet counts were retrieved successfully.
 
 - **`ok.data`: [`Vec<TweetCount>`]** - The collection of tweet count data:
@@ -1753,24 +1713,17 @@
 
 - **`err.kind`: [`TwitterErrorKind`]** - The type of error that occurred. Possible values:
 
->>>>>>> 85ea581f
   - `network` - A network-related error occurred when connecting to Twitter
   - `connection` - Could not establish a connection to Twitter
   - `timeout` - The request to Twitter timed out
   - `parse` - Failed to parse Twitter's response
   - `auth` - Authentication or authorization error
-<<<<<<< HEAD
-  - `not_found` - The requested user was not found
-=======
   - `not_found` - The requested tweet or resource was not found
->>>>>>> 85ea581f
   - `rate_limit` - Twitter's rate limit was exceeded
   - `server` - An error occurred on Twitter's servers
   - `forbidden` - The request was forbidden
   - `api` - An API-specific error occurred
   - `unknown` - An unexpected error occurred
-<<<<<<< HEAD
-=======
 
 - **`err.reason`: [`String`]** - The reason for the error. This could be:
 
@@ -1783,7 +1736,6 @@
   - Unauthorized error (e.g., "Unauthorized")
   - Other error types handled by the centralized error handling mechanism
 
->>>>>>> 85ea581f
 - **`err.status_code`: [`Option<u16>`]** - The HTTP status code returned by Twitter, if available. Common codes include:
   - `401` - Unauthorized (authentication error)
   - `403` - Forbidden
@@ -1791,11 +1743,6 @@
   - `429` - Too Many Requests (rate limit exceeded)
   - `5xx` - Server errors
 
-<<<<<<< HEAD
-It's important to note that some errors may have either a specific error kind (like `NotFound`, `Auth`, or `RateLimit`) or the more general `Api` error kind, and the status code may be a specific value or `None` depending on the error details.
-
-=======
->>>>>>> 85ea581f
 ---
 
 # Error Handling
