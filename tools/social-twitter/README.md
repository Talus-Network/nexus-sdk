--- conflicted
+++ resolved
@@ -1043,17 +1043,10 @@
 
 ---
 
-<<<<<<< HEAD
-# `xyz.taluslabs.social.twitter.unfollow-user@1`
-
-Standard Nexus Tool that allows a user to unfollow another user on Twitter.
-Twitter api [reference](https://docs.x.com/x-api/users/unfollow)
-=======
 # `xyz.taluslabs.social.twitter.retweet-tweet@1`
 
 Standard Nexus Tool that retweets a specific tweet.
 Twitter api [reference](https://docs.x.com/x-api/posts/causes-the-user-in-the-path-to-retweet-the-specified-post)
->>>>>>> 823ff462
 
 ## Input
 
@@ -1070,41 +1063,16 @@
 
 **`user_id`: [`String`]**
 
-<<<<<<< HEAD
-The ID of the authenticated user who will unfollow another user.
-
-**`target_user_id`: [`String`]**
-
-The ID of the user to unfollow.
-=======
 The ID of the authenticated user who will retweet the tweet.
 
 **`tweet_id`: [`String`]**
 
 The ID of the tweet to retweet.
->>>>>>> 823ff462
-
-## Output Variants & Ports
-
-**`ok`**
-
-<<<<<<< HEAD
-The user was successfully unfollowed.
-
-- **`ok.following`: [`bool`]** - Confirmation that the user is no longer being followed (false)
-
-**`err`**
-
-The unfollow operation failed.
-
-- **`err.reason`: [`String`]** - The reason for the error. This could be:
-  - Twitter API error status (Code/Message format)
-  - Twitter API error details (Detail/Status/Title format)
-  - Unauthorized error
-  - Invalid JSON response
-  - Failed to read Twitter API response
-  - Failed to send unfollow request to Twitter API
-=======
+
+## Output Variants & Ports
+
+**`ok`**
+
 The tweet was successfully retweeted.
 
 - **`ok.tweet_id`: [`String`]** - The ID of the tweet that was retweeted
@@ -1135,7 +1103,54 @@
   - `5xx` - Server errors
 
 It's important to note that some errors may have either a specific error kind (like `NotFound`, `Auth`, or `RateLimit`) or the more general `Api` error kind, and the status code may be a specific value or `None` depending on the error details.
->>>>>>> 823ff462
+
+---
+
+# `xyz.taluslabs.social.twitter.unfollow-user@1`
+
+Standard Nexus Tool that allows a user to unfollow another user on Twitter.
+Twitter api [reference](https://docs.x.com/x-api/users/unfollow)
+
+## Input
+
+**Authentication Parameters**
+
+The following authentication parameters are provided as part of the TwitterAuth structure:
+
+- **`consumer_key`: [`String`]** - Twitter API application's Consumer Key
+- **`consumer_secret_key`: [`String`]** - Twitter API application's Consumer Secret Key
+- **`access_token`: [`String`]** - Access Token for user's Twitter account
+- **`access_token_secret`: [`String`]** - Access Token Secret for user's Twitter account
+
+**Additional Parameters**
+
+**`user_id`: [`String`]**
+
+The ID of the authenticated user who will unfollow another user.
+
+**`target_user_id`: [`String`]**
+
+The ID of the user to unfollow.
+
+## Output Variants & Ports
+
+**`ok`**
+
+The user was successfully unfollowed.
+
+- **`ok.following`: [`bool`]** - Confirmation that the user is no longer being followed (false)
+
+**`err`**
+
+The unfollow operation failed.
+
+- **`err.reason`: [`String`]** - The reason for the error. This could be:
+  - Twitter API error status (Code/Message format)
+  - Twitter API error details (Detail/Status/Title format)
+  - Unauthorized error
+  - Invalid JSON response
+  - Failed to read Twitter API response
+  - Failed to send unfollow request to Twitter API
 
 ---
 
