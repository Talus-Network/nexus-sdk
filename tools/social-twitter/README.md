# `xyz.taluslabs.social.twitter.get-tweet@1`

Standard Nexus Tool that retrieves a single tweet from the Twitter API. Twitter api [reference](https://developer.twitter.com/en/docs/twitter-api/tweets/lookup/api-reference/get-tweets-id)

## Input

**`bearer_token`: [`String`]**

The bearer token for the user's Twitter account.

**`tweet_id`: [`String`]**

The ID of the tweet to retrieve.

## Output Variants & Ports

**`ok`**

The tweet was retrieved successfully.

- **`ok.id`: [`String`]** - The tweet's unique identifier
- **`ok.text`: [`String`]** - The tweet's content text
- **`ok.author_id`: [`Option<String>`]** - The ID of the tweet's author
- **`ok.created_at`: [`Option<String>`]** - The timestamp when the tweet was created
- **`ok.username`: [`Option<String>`]** - The username of the tweet's author
- **`ok.attachments`: [`Option<Attachments>`]** - Media and polls attached to the tweet
- **`ok.community_id`: [`Option<String>`]** - Community ID if the tweet belongs to a community
- **`ok.context_annotations`: [`Option<Vec<ContextAnnotation>>`]** - Annotations about the tweet content
- **`ok.conversation_id`: [`Option<String>`]** - ID of the conversation this tweet belongs to
- **`ok.edit_controls`: [`Option<EditControls>`]** - Controls for editing the tweet
- **`ok.edit_history_tweet_ids`: [`Option<Vec<String>>`]** - IDs of tweets in the edit history
- **`ok.entities`: [`Option<Entities>`]** - Entities in the tweet (hashtags, mentions, URLs)
- **`ok.geo`: [`Option<Geo>`]** - Geographic information
- **`ok.in_reply_to_user_id`: [`Option<String>`]** - ID of the user being replied to
- **`ok.lang`: [`Option<String>`]** - Language of the tweet
- **`ok.non_public_metrics`: [`Option<NonPublicMetrics>`]** - Private metrics about the tweet
- **`ok.note_tweet`: [`Option<NoteTweet>`]** - Extended note content
- **`ok.organic_metrics`: [`Option<OrganicMetrics>`]** - Organic engagement metrics
- **`ok.possibly_sensitive`: [`Option<bool>`]** - Whether the tweet might contain sensitive content
- **`ok.promoted_metrics`: [`Option<PromotedMetrics>`]** - Metrics from promoted content
- **`ok.public_metrics`: [`Option<PublicMetrics>`]** - Public engagement metrics (likes, retweets, etc.)
- **`ok.referenced_tweets`: [`Option<Vec<ReferencedTweet>>`]** - Tweets referenced by this tweet
- **`ok.reply_settings`: [`Option<String>`]** - Who can reply to this tweet
- **`ok.scopes`: [`Option<Scopes>`]** - Visibility scopes
- **`ok.source`: [`Option<String>`]** - Source of the tweet (client application)
- **`ok.withheld`: [`Option<Withheld>`]** - Withholding information
- **`ok.includes`: [`Option<Includes>`]** - Additional entities related to the tweet:
  - `media`: Images and videos
  - `places`: Geographic locations
  - `polls`: Twitter polls
  - `topics`: Related topics
  - `tweets`: Referenced tweets
  - `users`: Mentioned users
- **`ok.meta`: [`Option<Meta>`]** - Metadata about the tweet request:
  - `newest_id`: Newest tweet ID in a collection
  - `next_token`: Pagination token for next results
  - `oldest_id`: Oldest tweet ID in a collection
  - `previous_token`: Pagination token for previous results
  - `result_count`: Number of results returned

**`err`**

The tweet was not retrieved due to an error.

- **`err.reason`: [`String`]** - A detailed error message describing what went wrong
- **`err.kind`: [`TwitterErrorKind`]** - The type of error that occurred. Possible values:
  - `network` - A network-related error occurred when connecting to Twitter
  - `connection` - Could not establish a connection to Twitter
  - `timeout` - The request to Twitter timed out
  - `parse` - Failed to parse Twitter's response
  - `auth` - Authentication or authorization error
  - `not_found` - The requested tweet or resource was not found
  - `rate_limit` - Twitter's rate limit was exceeded
  - `server` - An error occurred on Twitter's servers
  - `forbidden` - The request was forbidden
  - `api` - An API-specific error occurred
  - `unknown` - An unexpected error occurred
- **`err.status_code`: [`Option<u16>`]** - The HTTP status code returned by Twitter, if available. Common codes include:
  - `401` - Unauthorized (authentication error)
  - `403` - Forbidden
  - `404` - Not Found
  - `429` - Too Many Requests (rate limit exceeded)
  - `5xx` - Server errors

---

# `xyz.taluslabs.social.twitter.get-user-tweets@1`

Standard Nexus Tool that retrieves tweets from a user's Twitter account. Twitter api [reference](https://developer.twitter.com/en/docs/twitter-api/tweets/timelines/api-reference/get-users-id-tweets)

## Input

**`bearer_token`: [`String`]**

The bearer token for the user's Twitter account.

**`user_id`: [`String`]**

The ID of the User to retrieve tweets from.

_opt_ **`since_id`: [`Option<String>`]** _default_: [`None`]

The minimum Post ID to be included in the result set. Takes precedence over start_time if both are specified.

_opt_ **`until_id`: [`Option<String>`]** _default_: [`None`]

The maximum Post ID to be included in the result set. Takes precedence over end_time if both are specified.

_opt_ **`exclude`: [`Option<Vec<ExcludeField>>`]** _default_: [`None`]

The set of entities to exclude (e.g. 'replies' or 'retweets').

_opt_ **`max_results`: [`Option<i32>`]** _default_: [`None`]

The maximum number of results to retrieve (range: 5-100).

_opt_ **`pagination_token`: [`Option<String>`]** _default_: [`None`]

Used to get the next 'page' of results.

_opt_ **`start_time`: [`Option<String>`]** _default_: [`None`]

The earliest UTC timestamp (YYYY-MM-DDTHH:mm:ssZ) from which the Posts will be provided.

_opt_ **`end_time`: [`Option<String>`]** _default_: [`None`]

The latest UTC timestamp (YYYY-MM-DDTHH:mm:ssZ) to which the Posts will be provided.

_opt_ **`tweet_fields`: [`Option<Vec<TweetField>>`]** _default_: [`None`]

A list of Tweet fields to display.

_opt_ **`expansions`: [`Option<Vec<ExpansionField>>`]** _default_: [`None`]

A list of fields to expand.

_opt_ **`media_fields`: [`Option<Vec<MediaField>>`]** _default_: [`None`]

A list of Media fields to display.

_opt_ **`poll_fields`: [`Option<Vec<PollField>>`]** _default_: [`None`]

A list of Poll fields to display.

_opt_ **`user_fields`: [`Option<Vec<UserField>>`]** _default_: [`None`]

A list of User fields to display.

_opt_ **`place_fields`: [`Option<Vec<PlaceField>>`]** _default_: [`None`]

A list of Place fields to display.

## Output Variants & Ports

**`ok`**

The tweets were retrieved successfully.

- **`ok.data`: [`Vec<Tweet>`]** - The collection of tweets from the user's timeline.
- **`ok.includes`: [`Option<Includes>`]** - Additional data included in the response (users, media, polls, etc.)
- **`ok.meta`: [`Option<Meta>`]** - Metadata about the response (result_count, newest_id, oldest_id, next_token, etc.)

**`err`**

The tweets could not be retrieved due to an error.

- **`err.reason`: [`String`]** - A detailed error message describing what went wrong
- **`err.kind`: [`TwitterErrorKind`]** - The type of error that occurred. Possible values:
  - `network` - A network-related error occurred when connecting to Twitter
  - `connection` - Could not establish a connection to Twitter
  - `timeout` - The request to Twitter timed out
  - `parse` - Failed to parse Twitter's response
  - `auth` - Authentication or authorization error
  - `not_found` - The requested tweet or resource was not found
  - `rate_limit` - Twitter's rate limit was exceeded
  - `server` - An error occurred on Twitter's servers
  - `forbidden` - The request was forbidden
  - `api` - An API-specific error occurred
  - `unknown` - An unexpected error occurred
- **`err.status_code`: [`Option<u16>`]** - The HTTP status code returned by Twitter, if available. Common codes include:
  - `401` - Unauthorized (authentication error)
  - `403` - Forbidden
  - `404` - Not Found
  - `429` - Too Many Requests (rate limit exceeded)
  - `5xx` - Server errors

---

# `xyz.taluslabs.social.twitter.post-tweet@1`

Standard Nexus Tool that posts a content to Twitter.
Twitter api [reference](https://docs.x.com/x-api/tweets/post-tweet)

## Input

**Authentication Parameters**

The following authentication parameters are provided as part of the TwitterAuth structure:

- **`consumer_key`: [`String`]** - Twitter API application's Consumer Key
- **`consumer_secret_key`: [`String`]** - Twitter API application's Consumer Secret Key
- **`access_token`: [`String`]** - Access Token for user's Twitter account
- **`access_token_secret`: [`String`]** - Access Token Secret for user's Twitter account

**Additional Parameters**

**`text`: [`String`]**

The text content of the tweet.

_opt_ **`card_uri`: [`Option<String>`]** _default_: [`None`]

Card URI for rich media preview. This is mutually exclusive from Quote Tweet ID, Poll, Media, and Direct Message Deep Link.

_opt_ **`community_id`: [`Option<String>`]** _default_: [`None`]

Community ID for community-specific tweets.

_opt_ **`direct_message_deep_link`: [`Option<String>`]** _default_: [`None`]

Direct message deep link. This is mutually exclusive from Quote Tweet ID, Poll, Media, and Card URI.

_opt_ **`for_super_followers_only`: [`Option<bool>`]** _default_: [`None`]

Whether the tweet is for super followers only.

_opt_ **`geo`: [`Option<GeoInfo>`]** _default_: [`None`]

Geo location information containing:

- `place_id`: Place ID for the location

_opt_ **`media`: [`Option<MediaInfo>`]** _default_: [`None`]

Media information containing:

- `media_ids`: List of media IDs to attach (required)
- `tagged_user_ids`: List of user IDs to tag in the media (optional)

This is mutually exclusive from Quote Tweet ID, Poll, and Card URI.

_opt_ **`nullcast`: [`Option<bool>`]** _default_: [`None`]

Whether the tweet should be nullcast (promoted-only). Nullcasted tweets do not appear in the public timeline and are not served to followers.

_opt_ **`poll`: [`Option<PollInfo>`]** _default_: [`None`]

Poll information containing:

- `duration_minutes`: Duration of the poll in minutes (required, range: 5-10080)
- `options`: List of poll options (required, 2-4 options)
- `reply_settings`: Reply settings for the poll (optional)

This is mutually exclusive from Quote Tweet ID, Media, and Card URI.

_opt_ **`quote_tweet_id`: [`Option<String>`]** _default_: [`None`]

ID of the tweet to quote. This is mutually exclusive from Poll, Media, and Card URI.

_opt_ **`reply`: [`Option<ReplyInfo>`]** _default_: [`None`]

Reply information containing:

- `in_reply_to_tweet_id`: ID of the tweet to reply to (required)
- `exclude_reply_user_ids`: List of user IDs to exclude from replies (optional)

_opt_ **`reply_settings`: [`Option<ReplySettings>`]** _default_: [`None`]

Reply settings for the tweet. Can be one of:

- `Following`: Only followers can reply
- `MentionedUsers`: Only mentioned users can reply
- `Subscribers`: Only subscribers can reply

## Output Variants & Ports

**`ok`**

The tweet was posted successfully.

- **`ok.id`: [`String`]** - The tweet's unique identifier
- **`ok.edit_history_tweet_ids`: [`Vec<String>`]** - List of tweet IDs in the edit history
- **`ok.text`: [`String`]** - The actual content of the tweet

**`err`**

The tweet posting failed.

- **`err.reason`: [`String`]** - The reason for the error. This could be:
  - Twitter API error status (Code/Message format)
  - Twitter API error details (Detail/Status/Title format)
  - Rate limit exceeded (Status: 429)
  - Unauthorized error
  - Invalid JSON response
  - Failed to read Twitter API response
  - Failed to send request to Twitter API
  - Mutually exclusive parameters error (e.g., using both poll and media)
  - "You are not permitted to create an exclusive Tweet" error (when for_super_followers_only is true)

---

# `xyz.taluslabs.social.twitter.like-tweet@1`

Standard Nexus Tool that allows a user to like a specific tweet.
Twitter api [reference](https://docs.x.com/x-api/posts/causes-the-user-in-the-path-to-like-the-specified-post)

## Input

**Authentication Parameters**

The following authentication parameters are provided as part of the TwitterAuth structure:

- **`consumer_key`: [`String`]** - Twitter API application's Consumer Key
- **`consumer_secret_key`: [`String`]** - Twitter API application's Consumer Secret Key
- **`access_token`: [`String`]** - Access Token for user's Twitter account
- **`access_token_secret`: [`String`]** - Access Token Secret for user's Twitter account

**Additional Parameters**

**`user_id`: [`String`]**

The ID of the authenticated user who will like the tweet.

**`tweet_id`: [`String`]**

The ID of the tweet to like.

## Output Variants & Ports

**`ok`**

The tweet was successfully liked.

- **`ok.tweet_id`: [`String`]** - The ID of the tweet that was liked
- **`ok.liked`: [`bool`]** - Confirmation that the tweet was liked (true)

**`err`**

The like operation failed.

- **`err.reason`: [`String`]** - The reason for the error. This could be:
  - Twitter API error status (Code/Message format)
  - Twitter API error details (Detail/Status/Title format)
  - "You have already liked this Tweet" error
  - Unauthorized error
  - Invalid JSON response
  - Failed to read Twitter API response
  - Failed to send like request to Twitter API

---

# `xyz.taluslabs.social.twitter.get-mentioned-tweets@1`

Standard Nexus Tool that retrieves tweets mentioning a specific user.
Twitter api [reference](https://docs.x.com/x-api/posts/user-mention-timeline-by-user-id)

## Input

**`bearer_token`: [`String`]**

The bearer token for the user's Twitter account.

**`user_id`: [`String`]**

The ID of the User to lookup for mentions.

_opt_ **`since_id`: [`Option<String>`]** _default_: [`None`]

The minimum Post ID to be included in the result set. Takes precedence over start_time if both are specified.

_opt_ **`until_id`: [`Option<String>`]** _default_: [`None`]

The maximum Post ID to be included in the result set. Takes precedence over end_time if both are specified.

_opt_ **`max_results`: [`Option<i32>`]** _default_: [`None`]

The maximum number of results to retrieve (range: 5-100).

_opt_ **`pagination_token`: [`Option<String>`]** _default_: [`None`]

Used to get the next 'page' of results.

_opt_ **`start_time`: [`Option<String>`]** _default_: [`None`]

The earliest UTC timestamp (YYYY-MM-DDTHH:mm:ssZ) from which the Posts will be provided.

_opt_ **`end_time`: [`Option<String>`]** _default_: [`None`]

The latest UTC timestamp (YYYY-MM-DDTHH:mm:ssZ) to which the Posts will be provided.

_opt_ **`tweet_fields`: [`Option<Vec<TweetField>>`]** _default_: [`None`]

A list of Tweet fields to display.

_opt_ **`expansions`: [`Option<Vec<ExpansionField>>`]** _default_: [`None`]

A list of fields to expand.

_opt_ **`media_fields`: [`Option<Vec<MediaField>>`]** _default_: [`None`]

A list of Media fields to display.

_opt_ **`poll_fields`: [`Option<Vec<PollField>>`]** _default_: [`None`]

A list of Poll fields to display.

_opt_ **`user_fields`: [`Option<Vec<UserField>>`]** _default_: [`None`]

A list of User fields to display.

_opt_ **`place_fields`: [`Option<Vec<PlaceField>>`]** _default_: [`None`]

A list of Place fields to display.

## Output Variants & Ports

**`ok`**

The mentioned tweets were retrieved successfully.

- **`ok.data`: [`Vec<Tweet>`]** - The collection of tweets mentioning the specified user.
- **`ok.includes`: [`Option<Includes>`]** - Additional data included in the response (users, media, polls, etc.)
- **`ok.meta`: [`Option<Meta>`]** - Metadata about the response (result_count, newest_id, oldest_id, next_token, etc.)

**`err`**

The tweet mentions retrieval failed.

- **`err.reason`: [`String`]** - A detailed error message describing what went wrong
- **`err.kind`: [`TwitterErrorKind`]** - The type of error that occurred. Possible values:
  - `network` - A network-related error occurred when connecting to Twitter
  - `connection` - Could not establish a connection to Twitter
  - `timeout` - The request to Twitter timed out
  - `parse` - Failed to parse Twitter's response
  - `auth` - Authentication or authorization error
  - `not_found` - The requested tweet or resource was not found
  - `rate_limit` - Twitter's rate limit was exceeded
  - `server` - An error occurred on Twitter's servers
  - `forbidden` - The request was forbidden
  - `api` - An API-specific error occurred
  - `unknown` - An unexpected error occurred
- **`err.status_code`: [`Option<u16>`]** - The HTTP status code returned by Twitter, if available. Common codes include:
  - `401` - Unauthorized (authentication error)
  - `403` - Forbidden
  - `404` - Not Found
  - `429` - Too Many Requests (rate limit exceeded)
  - `5xx` - Server errors

---

# `xyz.taluslabs.social.twitter.get-user-by-id@1`

Standard Nexus Tool that retrieves a user from the Twitter API by their ID. Twitter api [reference](https://developer.twitter.com/en/docs/twitter-api/users/lookup/api-reference/get-users-id)

## Input

**`bearer_token`: [`String`]**

The bearer token for the user's Twitter account.

**`user_id`: [`String`]**

The ID of the User to lookup (e.g. "2244994945").

_opt_ **`user_fields`: [`Option<Vec<UserField>>`]** _default_: [`None`]

A comma separated list of User fields to display.

_opt_ **`expansions_fields`: [`Option<Vec<ExpansionField>>`]** _default_: [`None`]

A comma separated list of fields to expand.

_opt_ **`tweet_fields`: [`Option<Vec<TweetField>>`]** _default_: [`None`]

A comma separated list of Tweet fields to display.

## Output Variants & Ports

**`ok`**

The user was retrieved successfully.

- **`ok.id`: [`String`]** - The user's unique identifier
- **`ok.name`: [`String`]** - The user's display name
- **`ok.username`: [`String`]** - The user's @username
- **`ok.protected`: [`Option<bool>`]** - Whether the user's account is protected
- **`ok.affiliation`: [`Option<Affiliation>`]** - The user's affiliation information
- **`ok.connection_status`: [`Option<Vec<ConnectionStatus>>`]** - The user's connection status
- **`ok.created_at`: [`Option<String>`]** - When the user's account was created
- **`ok.description`: [`Option<String>`]** - The user's profile description/bio
- **`ok.entities`: [`Option<Entities>`]** - Entities found in the user's description (hashtags, mentions, URLs)
- **`ok.location`: [`Option<String>`]** - The user's location
- **`ok.most_recent_tweet_id`: [`Option<String>`]** - ID of the user's most recent tweet
- **`ok.pinned_tweet_id`: [`Option<String>`]** - ID of the user's pinned tweet
- **`ok.profile_banner_url`: [`Option<String>`]** - URL of the user's profile banner image
- **`ok.profile_image_url`: [`Option<String>`]** - URL of the user's profile image
- **`ok.public_metrics`: [`Option<PublicMetrics>`]** - Public metrics about the user:
  - `followers_count`: Number of followers
  - `following_count`: Number of accounts the user is following
  - `tweet_count`: Number of tweets the user has posted
  - `listed_count`: Number of lists the user appears on
- **`ok.receives_your_dm`: [`Option<bool>`]** - Whether the user accepts direct messages
- **`ok.subscription_type`: [`Option<SubscriptionType>`]** - The user's subscription type
- **`ok.url`: [`Option<String>`]** - The user's website URL
- **`ok.verified`: [`Option<bool>`]** - Whether the user is verified
- **`ok.verified_type`: [`Option<VerifiedType>`]** - The user's verification type
- **`ok.withheld`: [`Option<Withheld>`]** - Withholding information for the user

**`err`**

The user was not retrieved due to an error.

- **`err.reason`: [`String`]** - Detailed error message describing what went wrong
- **`err.kind`: [`TwitterErrorKind`]** - The type of error that occurred. Possible values:
  - `network` - A network-related error occurred when connecting to Twitter
  - `connection` - Could not establish a connection to Twitter
  - `timeout` - The request to Twitter timed out
  - `parse` - Failed to parse Twitter's response
  - `auth` - Authentication or authorization error
  - `not_found` - The requested user was not found
  - `rate_limit` - Twitter's rate limit was exceeded
  - `server` - An error occurred on Twitter's servers
  - `forbidden` - The request was forbidden
  - `api` - An API-specific error occurred
  - `unknown` - An unexpected error occurred
- **`err.status_code`: [`Option<u16>`]** - The HTTP status code returned by Twitter, if available. Common codes include:
  - `401` - Unauthorized (authentication error)
  - `403` - Forbidden
  - `404` - Not Found
  - `429` - Too Many Requests (rate limit exceeded)
  - `5xx` - Server errors

It's important to note that some errors may have either a specific error kind (like `NotFound`, `Auth`, or `RateLimit`) or the more general `Api` error kind, and the status code may be a specific value or `None` depending on the error details.

---

# `xyz.taluslabs.social.twitter.get-user-by-username@1`

Standard Nexus Tool that retrieves a user from the Twitter API by username. Twitter api [reference](https://developer.twitter.com/en/docs/twitter-api/users/lookup/api-reference/get-users-by-username-username)

## Input

**`bearer_token`: [`String`]**

The bearer token for the user's Twitter account.

**`username`: [`String`]**

The username to retrieve (without the @ symbol).

_opt_ **`user_fields`: [`Option<Vec<UserField>>`]** _default_: [`None`]

A list of User fields to display.

_opt_ **`expansions_fields`: [`Option<Vec<ExpansionField>>`]** _default_: [`None`]

A list of fields to expand.

_opt_ **`tweet_fields`: [`Option<Vec<TweetField>>`]** _default_: [`None`]

A list of Tweet fields to display.

## Output Variants & Ports

**`ok`**

The user was retrieved successfully.

- **`ok.id`: [`String`]** - The user's unique identifier
- **`ok.name`: [`String`]** - The user's display name
- **`ok.username`: [`String`]** - The user's @username
- **`ok.protected`: [`Option<bool>`]** - Whether the user's account is protected
- **`ok.affiliation`: [`Option<Affiliation>`]** - The user's affiliation information
- **`ok.connection_status`: [`Option<Vec<ConnectionStatus>>`]** - The user's connection status
- **`ok.created_at`: [`Option<String>`]** - When the user's account was created
- **`ok.description`: [`Option<String>`]** - The user's profile description/bio
- **`ok.entities`: [`Option<Entities>`]** - Entities found in the user's description (hashtags, mentions, URLs)
- **`ok.location`: [`Option<String>`]** - The user's location
- **`ok.most_recent_tweet_id`: [`Option<String>`]** - ID of the user's most recent tweet
- **`ok.pinned_tweet_id`: [`Option<String>`]** - ID of the user's pinned tweet
- **`ok.profile_banner_url`: [`Option<String>`]** - URL of the user's profile banner image
- **`ok.profile_image_url`: [`Option<String>`]** - URL of the user's profile image
- **`ok.public_metrics`: [`Option<PublicMetrics>`]** - Public metrics about the user:
  - `followers_count`: Number of followers
  - `following_count`: Number of accounts the user is following
  - `tweet_count`: Number of tweets the user has posted
  - `listed_count`: Number of lists the user appears on
- **`ok.receives_your_dm`: [`Option<bool>`]** - Whether the user accepts direct messages
- **`ok.subscription_type`: [`Option<SubscriptionType>`]** - The user's subscription type
- **`ok.url`: [`Option<String>`]** - The user's website URL
- **`ok.verified`: [`Option<bool>`]** - Whether the user is verified
- **`ok.verified_type`: [`Option<VerifiedType>`]** - The user's verification type
- **`ok.withheld`: [`Option<Withheld>`]** - Withholding information for the user
- **`ok.includes`: [`Option<Includes>`]** - Additional entities related to the user:
  - `users`: Other users referenced by this user
  - `tweets`: Tweets referenced by this user (e.g., pinned tweet)
  - `media`: Media items referenced by this user
  - `places`: Geographic places referenced by this user
  - `polls`: Polls referenced by this user

**`err`**

The user was not retrieved due to an error.

- **`err.reason`: [`String`]** - Detailed error message describing what went wrong
- **`err.kind`: [`TwitterErrorKind`]** - The type of error that occurred. Possible values:
  - `network` - A network-related error occurred when connecting to Twitter
  - `connection` - Could not establish a connection to Twitter
  - `timeout` - The request to Twitter timed out
  - `parse` - Failed to parse Twitter's response
  - `auth` - Authentication or authorization error
  - `not_found` - The requested user was not found
  - `rate_limit` - Twitter's rate limit was exceeded
  - `server` - An error occurred on Twitter's servers
  - `forbidden` - The request was forbidden
  - `api` - An API-specific error occurred
  - `unknown` - An unexpected error occurred
- **`err.status_code`: [`Option<u16>`]** - The HTTP status code returned by Twitter, if available. Common codes include:
  - `401` - Unauthorized (authentication error)
  - `403` - Forbidden
  - `404` - Not Found
  - `429` - Too Many Requests (rate limit exceeded)
  - `5xx` - Server errors

It's important to note that some errors may have either a specific error kind (like `NotFound`, `Auth`, or `RateLimit`) or the more general `Api` error kind, and the status code may be a specific value or `None` depending on the error details.

---

# `xyz.taluslabs.social.twitter.create-list@1`

Standard Nexus Tool that creates a new list on Twitter.
Twitter api [reference](https://developer.twitter.com/en/docs/twitter-api/lists/manage-lists/api-reference/post-lists)

## Input

**Authentication Parameters**

The following authentication parameters are provided as part of the TwitterAuth structure:

- **`consumer_key`: [`String`]** - Twitter API application's Consumer Key
- **`consumer_secret_key`: [`String`]** - Twitter API application's Consumer Secret Key
- **`access_token`: [`String`]** - Access Token for user's Twitter account
- **`access_token_secret`: [`String`]** - Access Token Secret for user's Twitter account

**Additional Parameters**

**`name`: [`String`]**

The name of the list.

_opt_ **`description`: [`Option<String>`]** _default_: [`None`]

Description of the list.

_opt_ **`private`: [`Option<bool>`]** _default_: [`None`]

Determines if the list is private (true) or public (false).

## Output Variants & Ports

**`ok`**

The list was created successfully.

- **`ok.result`** - The created list data containing:
  - `id`: The list's unique identifier
  - `name`: The name of the list
  - And other details like description, member count, follower count, etc.

**`err`**

The list creation failed.

- **`err.reason`: [`String`]** - The reason for the error. This could be:
  - Twitter API error (e.g., "Twitter API error: Not Found Error (type: https://api.twitter.com/2/problems/resource-not-found)")
  - Network error (e.g., "Network error: network error: Connection refused")
  - Response parsing error
  - Status code error
  - Other error types handled by the centralized error handling mechanism

---

# `xyz.taluslabs.social.twitter.get-list@1`

Standard Nexus Tool that retrieves a list from Twitter by ID.
Twitter api [reference](https://developer.twitter.com/en/docs/twitter-api/lists/list-lookup/api-reference/get-lists-id)

## Input

**`bearer_token`: [`String`]**

The bearer token for the user's Twitter account.

**`list_id`: [`String`]**

The ID of the list to retrieve.

_opt_ **`list_fields`: [`Option<Vec<ListField>>`]** _default_: [`None`]

A list of List fields to display.

_opt_ **`expansions`: [`Option<Vec<ExpansionField>>`]** _default_: [`None`]

A list of fields to expand.

_opt_ **`user_fields`: [`Option<Vec<UserField>>`]** _default_: [`None`]

A list of User fields to display.

## Output Variants & Ports

**`ok`**

The list was retrieved successfully.

- **`ok.id`: [`String`]** - The list's unique identifier
- **`ok.name`: [`String`]** - The list's name
- **`ok.created_at`: [`Option<String>`]** - The timestamp when the list was created
- **`ok.description`: [`Option<String>`]** - The list's description
- **`ok.follower_count`: [`Option<i32>`]** - Number of followers this list has
- **`ok.member_count`: [`Option<i32>`]** - Number of members in this list
- **`ok.owner_id`: [`Option<String>`]** - The ID of the list's owner
- **`ok.private`: [`Option<bool>`]** - Whether the list is private or public
- **`ok.includes`: [`Option<Includes>`]** - Additional entities related to the list
- **`ok.meta`: [`Option<Meta>`]** - Metadata about the list request

**`err`**

The list retrieval failed.

- **`err.reason`: [`String`]** - A detailed error message describing what went wrong
- **`err.kind`: [`TwitterErrorKind`]** - The type of error that occurred. Possible values:
  - `network` - A network-related error occurred when connecting to Twitter
  - `connection` - Could not establish a connection to Twitter
  - `timeout` - The request to Twitter timed out
  - `parse` - Failed to parse Twitter's response
  - `auth` - Authentication or authorization error
  - `not_found` - The requested list was not found
  - `rate_limit` - Twitter's rate limit was exceeded
  - `server` - An error occurred on Twitter's servers
  - `forbidden` - The request was forbidden
  - `api` - An API-specific error occurred
  - `unknown` - An unexpected error occurred
- **`err.status_code`: [`Option<u16>`]** - The HTTP status code returned by Twitter, if available. Common codes include:
  - `401` - Unauthorized (authentication error)
  - `403` - Forbidden
  - `404` - Not Found
  - `429` - Too Many Requests (rate limit exceeded)
  - `5xx` - Server errors

---

# `xyz.taluslabs.social.twitter.get-list-tweets@1`

Standard Nexus Tool that retrieves tweets from a Twitter list.
Twitter api [reference](https://developer.twitter.com/en/docs/twitter-api/lists/list-tweets/api-reference/get-lists-id-tweets)

## Input

**`bearer_token`: [`String`]**

The bearer token for the user's Twitter account.

**`list_id`: [`String`]**

The ID of the list to retrieve tweets from.

_opt_ **`max_results`: [`Option<i32>`]** _default_: [`None`]

The maximum number of results to retrieve (range: 5-100).

_opt_ **`pagination_token`: [`Option<String>`]** _default_: [`None`]

Used to get the next 'page' of results.

_opt_ **`tweet_fields`: [`Option<Vec<TweetField>>`]** _default_: [`None`]

A list of Tweet fields to display.

_opt_ **`expansions`: [`Option<Vec<ExpansionField>>`]** _default_: [`None`]

A list of fields to expand.

_opt_ **`media_fields`: [`Option<Vec<MediaField>>`]** _default_: [`None`]

A list of Media fields to display.

_opt_ **`poll_fields`: [`Option<Vec<PollField>>`]** _default_: [`None`]

A list of Poll fields to display.

_opt_ **`user_fields`: [`Option<Vec<UserField>>`]** _default_: [`None`]

A list of User fields to display.

_opt_ **`place_fields`: [`Option<Vec<PlaceField>>`]** _default_: [`None`]

A list of Place fields to display.

## Output Variants & Ports

**`ok`**

The list tweets were retrieved successfully.

- **`ok.data`: [`Option<Vec<Tweet>>`]** - The collection of tweets from the list.
- **`ok.includes`: [`Option<Includes>`]** - Additional data included in the response.
- **`ok.meta`: [`Option<Meta>`]** - Metadata about the response.

**`err`**

The list tweets retrieval failed.

- **`err.reason`: [`String`]** - A detailed error message describing what went wrong
- **`err.kind`: [`TwitterErrorKind`]** - The type of error that occurred. Possible values:
  - `network` - A network-related error occurred when connecting to Twitter
  - `connection` - Could not establish a connection to Twitter
  - `timeout` - The request to Twitter timed out
  - `parse` - Failed to parse Twitter's response
  - `auth` - Authentication or authorization error
  - `not_found` - The requested list was not found
  - `rate_limit` - Twitter's rate limit was exceeded
  - `server` - An error occurred on Twitter's servers
  - `forbidden` - The request was forbidden
  - `api` - An API-specific error occurred
  - `unknown` - An unexpected error occurred
- **`err.status_code`: [`Option<u16>`]** - The HTTP status code returned by Twitter, if available

---

# `xyz.taluslabs.social.twitter.get-list-members@1`

Standard Nexus Tool that retrieves members of a Twitter list.
Twitter api [reference](https://developer.twitter.com/en/docs/twitter-api/lists/list-members/api-reference/get-lists-id-members)

## Input

**`bearer_token`: [`String`]**

The bearer token for the user's Twitter account.

**`list_id`: [`String`]**

The ID of the list to retrieve members from.

_opt_ **`max_results`: [`Option<i32>`]** _default_: [`None`]

The maximum number of results to retrieve (range: 1-100).

_opt_ **`pagination_token`: [`Option<String>`]** _default_: [`None`]

Used to get the next 'page' of results.

_opt_ **`user_fields`: [`Option<Vec<UserField>>`]** _default_: [`None`]

A list of User fields to display.

_opt_ **`expansions`: [`Option<Vec<ExpansionField>>`]** _default_: [`None`]

A list of fields to expand.

_opt_ **`tweet_fields`: [`Option<Vec<TweetField>>`]** _default_: [`None`]

A list of Tweet fields to display.

## Output Variants & Ports

**`ok`**

The list members were retrieved successfully.

- **`ok.data`: [`Option<Vec<UserData>>`]** - The collection of users who are members of the list.
- **`ok.includes`: [`Option<Includes>`]** - Additional data included in the response.
- **`ok.meta`: [`Option<Meta>`]** - Metadata about the response.

**`err`**

The list members retrieval failed.

- **`err.reason`: [`String`]** - A detailed error message describing what went wrong
- **`err.kind`: [`TwitterErrorKind`]** - The type of error that occurred. Possible values:
  - `network` - A network-related error occurred when connecting to Twitter
  - `connection` - Could not establish a connection to Twitter
  - `timeout` - The request to Twitter timed out
  - `parse` - Failed to parse Twitter's response
  - `auth` - Authentication or authorization error
  - `not_found` - The requested list was not found
  - `rate_limit` - Twitter's rate limit was exceeded
  - `server` - An error occurred on Twitter's servers
  - `forbidden` - The request was forbidden
  - `api` - An API-specific error occurred
  - `unknown` - An unexpected error occurred
- **`err.status_code`: [`Option<u16>`]** - The HTTP status code returned by Twitter, if available

---

# `xyz.taluslabs.social.twitter.update-list@1`

Standard Nexus Tool that updates an existing Twitter list.
Twitter api [reference](https://developer.twitter.com/en/docs/twitter-api/lists/manage-lists/api-reference/put-lists-id)

## Input

**Authentication Parameters**

The following authentication parameters are provided as part of the TwitterAuth structure:

- **`consumer_key`: [`String`]** - Twitter API application's Consumer Key
- **`consumer_secret_key`: [`String`]** - Twitter API application's Consumer Secret Key
- **`access_token`: [`String`]** - Access Token for user's Twitter account
- **`access_token_secret`: [`String`]** - Access Token Secret for user's Twitter account

**Additional Parameters**

**`list_id`: [`String`]**

The ID of the list to update.

_opt_ **`name`: [`Option<String>`]** _default_: [`None`]

The new name for the list.

_opt_ **`description`: [`Option<String>`]** _default_: [`None`]

The new description for the list.

_opt_ **`private`: [`Option<bool>`]** _default_: [`None`]

Whether the list should be private (true) or public (false).

## Output Variants & Ports

**`ok`**

The list was updated successfully.

- **`ok.updated`** - Confirmation that the list was updated (true).

**`err`**

The list update failed.

- **`err.reason`: [`String`]** - The reason for the error. This could be:
  - Twitter API error
  - Network error
  - Response parsing error
  - Status code error
  - Other error types handled by the centralized error handling mechanism

---

# `xyz.taluslabs.social.twitter.add-member@1`

Standard Nexus Tool that adds a user to a Twitter list.
Twitter api [reference](https://developer.twitter.com/en/docs/twitter-api/lists/list-members/api-reference/post-lists-id-members)

## Input

**Authentication Parameters**

The following authentication parameters are provided as part of the TwitterAuth structure:

- **`consumer_key`: [`String`]** - Twitter API application's Consumer Key
- **`consumer_secret_key`: [`String`]** - Twitter API application's Consumer Secret Key
- **`access_token`: [`String`]** - Access Token for user's Twitter account
- **`access_token_secret`: [`String`]** - Access Token Secret for user's Twitter account

**Additional Parameters**

**`list_id`: [`String`]**

The ID of the list to which a member will be added.

**`user_id`: [`String`]**

The ID of the user to add to the list.

## Output Variants & Ports

**`ok`**

The user was successfully added to the list.

- **`ok.is_member`** - Confirmation that the user is a member of the list (true).

**`err`**

The user could not be added to the list.

- **`err.reason`: [`String`]** - The reason for the error. This could be:
  - Twitter API error
  - Network error
  - Response parsing error
  - Status code error
  - Other error types handled by the centralized error handling mechanism

---

# `xyz.taluslabs.social.twitter.remove-member@1`

Standard Nexus Tool that removes a user from a Twitter list.
Twitter api [reference](https://developer.twitter.com/en/docs/twitter-api/lists/list-members/api-reference/delete-lists-id-members-user_id)

## Input

**Authentication Parameters**

The following authentication parameters are provided as part of the TwitterAuth structure:

- **`consumer_key`: [`String`]** - Twitter API application's Consumer Key
- **`consumer_secret_key`: [`String`]** - Twitter API application's Consumer Secret Key
- **`access_token`: [`String`]** - Access Token for user's Twitter account
- **`access_token_secret`: [`String`]** - Access Token Secret for user's Twitter account

**Additional Parameters**

**`list_id`: [`String`]**

The ID of the list from which a member will be removed.

**`user_id`: [`String`]**

The ID of the user to remove from the list.

## Output Variants & Ports

**`ok`**

The user was successfully removed from the list.

- **`ok.is_member`** - Confirmation that the user is not a member of the list (false).

**`err`**

The user could not be removed from the list.

- **`err.reason`: [`String`]** - The reason for the error. This could be:
  - Twitter API error
  - Network error
  - Response parsing error
  - Status code error
  - Other error types handled by the centralized error handling mechanism

---

<<<<<<< HEAD
# `xyz.taluslabs.social.twitter.send-message-to-group-conversation@1`

Standard Nexus Tool that sends a message to a group conversation on Twitter.
Twitter api [reference](https://developer.twitter.com/en/docs/twitter-api/direct-messages/manage/api-reference/post-dm_conversations-dm_conversation_id-messages)
=======
# `xyz.taluslabs.social.twitter.retweet-tweet@1`

Standard Nexus Tool that retweets a specific tweet.
Twitter api [reference](https://docs.x.com/x-api/posts/causes-the-user-in-the-path-to-retweet-the-specified-post)
>>>>>>> 1e68b0dc

## Input

**Authentication Parameters**

The following authentication parameters are provided as part of the TwitterAuth structure:

- **`consumer_key`: [`String`]** - Twitter API application's Consumer Key
- **`consumer_secret_key`: [`String`]** - Twitter API application's Consumer Secret Key
- **`access_token`: [`String`]** - Access Token for user's Twitter account
- **`access_token_secret`: [`String`]** - Access Token Secret for user's Twitter account

**Additional Parameters**

<<<<<<< HEAD
**`dm_conversation_id`: [`String`]**

The DM Conversation ID to send the message to.

**`message`: [`Message`]**

The message to send, containing:

- `text`: Optional text content of the message
- `attachments`: Optional list of media attachments, each containing:
  - `media_id`: The ID of the media to attach
=======
**`user_id`: [`String`]**

The ID of the authenticated user who will retweet the tweet.

**`tweet_id`: [`String`]**

The ID of the tweet to retweet.
>>>>>>> 1e68b0dc

## Output Variants & Ports

**`ok`**

<<<<<<< HEAD
The message was sent successfully.

- **`ok.dm_conversation_id`: [`String`]** - The ID of the conversation the message was sent to
- **`ok.dm_event_id`: [`String`]** - The ID of the sent message event

**`err`**

The message sending failed.

- **`err.reason`: [`String`]** - The reason for the error. This could be:
  - Twitter API error with code/message format
  - Twitter API error with detail/status/title format
  - Twitter API errors array
  - Failed to send direct message
  - Failed to read Twitter API response
  - Invalid JSON response
  - Unexpected response format from Twitter API
=======
The tweet was successfully retweeted.

- **`ok.tweet_id`: [`String`]** - The ID of the tweet that was retweeted
- **`ok.retweeted`: [`bool`]** - Confirmation that the tweet was retweeted (true)

**`err`**

The retweet operation failed.

- **`err.reason`: [`String`]** - A detailed error message describing what went wrong
- **`err.kind`: [`TwitterErrorKind`]** - The type of error that occurred. Possible values:
  - `network` - A network-related error occurred when connecting to Twitter
  - `connection` - Could not establish a connection to Twitter
  - `timeout` - The request to Twitter timed out
  - `parse` - Failed to parse Twitter's response
  - `auth` - Authentication or authorization error
  - `not_found` - The requested tweet was not found
  - `rate_limit` - Twitter's rate limit was exceeded
  - `server` - An error occurred on Twitter's servers
  - `forbidden` - The request was forbidden
  - `api` - An API-specific error occurred
  - `unknown` - An unexpected error occurred
- **`err.status_code`: [`Option<u16>`]** - The HTTP status code returned by Twitter, if available. Common codes include:
  - `401` - Unauthorized (authentication error)
  - `403` - Forbidden
  - `404` - Not Found
  - `429` - Too Many Requests (rate limit exceeded)
  - `5xx` - Server errors

It's important to note that some errors may have either a specific error kind (like `NotFound`, `Auth`, or `RateLimit`) or the more general `Api` error kind, and the status code may be a specific value or `None` depending on the error details.
>>>>>>> 1e68b0dc

---

# Error Handling

The Twitter SDK includes a centralized error handling system that provides consistent error responses across all modules. This system includes:

## Error Types (TwitterErrorKind)

The `err.kind` field provides a categorized error type for easier programmatic handling:

- **`network`**: A network-related error occurred when connecting to Twitter
- **`connection`**: Could not establish a connection to Twitter
- **`timeout`**: The request to Twitter timed out
- **`parse`**: Failed to parse Twitter's response
- **`auth`**: Authentication or authorization error
- **`not_found`**: The requested tweet or resource was not found
- **`rate_limit`**: Twitter's rate limit was exceeded
- **`server`**: An error occurred on Twitter's servers
- **`forbidden`**: The request was forbidden
- **`api`**: An API-specific error occurred
- **`unknown`**: An unexpected error occurred

## Error Structure

Each error includes three primary components:

1. **`kind` (TwitterErrorKind)**: The categorized error type (as described above)
2. **`reason` (String)**: A descriptive message that provides details about the error
3. **`status_code` (Option<u16>)**: The HTTP status code returned by Twitter API, if available

### Common Status Codes

- `401`: Unauthorized (authentication error)
- `403`: Forbidden
- `404`: Not Found
- `429`: Too Many Requests (rate limit exceeded)
- `5xx`: Server errors

### Error Message Format

The `reason` field follows a consistent format:

- Network errors: `"Network error: [error details]"`
- Parse errors: `"Response parsing error: [error details]"`
- API errors: `"Twitter API error: [title] (type: [error_type]) - [detail]"`
- Status errors: `"Twitter API status error: [status code]"`
- Other errors: `"Unknown error: [message]"`

## Retryable Errors

Some error types are considered "retryable" and can be attempted again after appropriate backoff:

- `rate_limit`: Consider retrying after the duration specified in the error message
- `network`: Network errors may be temporary and can be retried
- `server`: Server errors (5xx) may be temporary and can be retried

Other error types typically require fixing the request (e.g., `auth`, `not_found`, `forbidden`) and should not be retried without modification.

## Error Handling in Modules

All modules use the `TwitterResult<T>` type for handling errors, which is a type alias for `Result<T, TwitterError>`. This ensures consistent error propagation and formatting throughout the SDK.

The error handling system makes it easier to debug issues with Twitter API calls and provides clear, actionable error messages to end users. The structured error information allows for programmatic handling of specific error conditions.<|MERGE_RESOLUTION|>--- conflicted
+++ resolved
@@ -1043,17 +1043,10 @@
 
 ---
 
-<<<<<<< HEAD
-# `xyz.taluslabs.social.twitter.send-message-to-group-conversation@1`
-
-Standard Nexus Tool that sends a message to a group conversation on Twitter.
-Twitter api [reference](https://developer.twitter.com/en/docs/twitter-api/direct-messages/manage/api-reference/post-dm_conversations-dm_conversation_id-messages)
-=======
 # `xyz.taluslabs.social.twitter.retweet-tweet@1`
 
 Standard Nexus Tool that retweets a specific tweet.
 Twitter api [reference](https://docs.x.com/x-api/posts/causes-the-user-in-the-path-to-retweet-the-specified-post)
->>>>>>> 1e68b0dc
 
 ## Input
 
@@ -1068,19 +1061,6 @@
 
 **Additional Parameters**
 
-<<<<<<< HEAD
-**`dm_conversation_id`: [`String`]**
-
-The DM Conversation ID to send the message to.
-
-**`message`: [`Message`]**
-
-The message to send, containing:
-
-- `text`: Optional text content of the message
-- `attachments`: Optional list of media attachments, each containing:
-  - `media_id`: The ID of the media to attach
-=======
 **`user_id`: [`String`]**
 
 The ID of the authenticated user who will retweet the tweet.
@@ -1088,31 +1068,11 @@
 **`tweet_id`: [`String`]**
 
 The ID of the tweet to retweet.
->>>>>>> 1e68b0dc
-
-## Output Variants & Ports
-
-**`ok`**
-
-<<<<<<< HEAD
-The message was sent successfully.
-
-- **`ok.dm_conversation_id`: [`String`]** - The ID of the conversation the message was sent to
-- **`ok.dm_event_id`: [`String`]** - The ID of the sent message event
-
-**`err`**
-
-The message sending failed.
-
-- **`err.reason`: [`String`]** - The reason for the error. This could be:
-  - Twitter API error with code/message format
-  - Twitter API error with detail/status/title format
-  - Twitter API errors array
-  - Failed to send direct message
-  - Failed to read Twitter API response
-  - Invalid JSON response
-  - Unexpected response format from Twitter API
-=======
+
+## Output Variants & Ports
+
+**`ok`**
+
 The tweet was successfully retweeted.
 
 - **`ok.tweet_id`: [`String`]** - The ID of the tweet that was retweeted
@@ -1143,7 +1103,64 @@
   - `5xx` - Server errors
 
 It's important to note that some errors may have either a specific error kind (like `NotFound`, `Auth`, or `RateLimit`) or the more general `Api` error kind, and the status code may be a specific value or `None` depending on the error details.
->>>>>>> 1e68b0dc
+
+---
+
+# Error Handling
+
+The Twitter SDK includes a centralized error handling system that provides consistent error responses across all modules. This system includes:
+
+# `xyz.taluslabs.social.twitter.send-message-to-group-conversation@1`
+
+Standard Nexus Tool that sends a message to a group conversation on Twitter.
+Twitter api [reference](https://developer.twitter.com/en/docs/twitter-api/direct-messages/manage/api-reference/post-dm_conversations-dm_conversation_id-messages)
+
+## Input
+
+**Authentication Parameters**
+
+The following authentication parameters are provided as part of the TwitterAuth structure:
+
+- **`consumer_key`: [`String`]** - Twitter API application's Consumer Key
+- **`consumer_secret_key`: [`String`]** - Twitter API application's Consumer Secret Key
+- **`access_token`: [`String`]** - Access Token for user's Twitter account
+- **`access_token_secret`: [`String`]** - Access Token Secret for user's Twitter account
+
+**Additional Parameters**
+
+**`dm_conversation_id`: [`String`]**
+
+The DM Conversation ID to send the message to.
+
+**`message`: [`Message`]**
+
+The message to send, containing:
+
+- `text`: Optional text content of the message
+- `attachments`: Optional list of media attachments, each containing:
+  - `media_id`: The ID of the media to attach
+
+## Output Variants & Ports
+
+**`ok`**
+
+The message was sent successfully.
+
+- **`ok.dm_conversation_id`: [`String`]** - The ID of the conversation the message was sent to
+- **`ok.dm_event_id`: [`String`]** - The ID of the sent message event
+
+**`err`**
+
+The message sending failed.
+
+- **`err.reason`: [`String`]** - The reason for the error. This could be:
+  - Twitter API error with code/message format
+  - Twitter API error with detail/status/title format
+  - Twitter API errors array
+  - Failed to send direct message
+  - Failed to read Twitter API response
+  - Invalid JSON response
+  - Unexpected response format from Twitter API
 
 ---
 
