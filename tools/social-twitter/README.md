--- conflicted
+++ resolved
@@ -1103,8 +1103,7 @@
 
 All modules use the `TwitterResult<T>` type for handling errors, which is a type alias for `Result<T, TwitterError>`. This ensures consistent error propagation and formatting throughout the SDK.
 
-<<<<<<< HEAD
-The error handling system makes it easier to debug issues with Twitter API calls and provides clear, actionable error messages to end users.
+The error handling system makes it easier to debug issues with Twitter API calls and provides clear, actionable error messages to end users. The structured error information allows for programmatic handling of specific error conditions.
 
 ---
 
@@ -1154,7 +1153,4 @@
   - Failed to read Twitter API response
   - Failed to send undo retweet request to Twitter API
   - Unexpected response format from Twitter API
-  - Twitter API indicated the tweet was already retweeted
-=======
-The error handling system makes it easier to debug issues with Twitter API calls and provides clear, actionable error messages to end users. The structured error information allows for programmatic handling of specific error conditions.
->>>>>>> e1753000
+  - Twitter API indicated the tweet was already retweeted