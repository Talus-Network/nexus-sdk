--- conflicted
+++ resolved
@@ -62,15 +62,6 @@
 
 The tweet was not retrieved due to an error.
 
-<<<<<<< HEAD
-- **`err.reason`: [`String`]** - The reason for the error. This could be:
-  - Twitter API error with title and error type (e.g., "Twitter API error: Invalid Request (error type: https://api.twitter.com/2/problems/invalid-request)")
-  - Twitter API error with optional detail and message (e.g., "Twitter API error: Invalid Request (error type: https://api.twitter.com/2/problems/invalid-request) - One or more parameters to your request was invalid.
-  - Failed to parse Twitter API response
-  - Failed to read Twitter API response
-  - Failed to send request to Twitter API
-  - No tweet data found in the response
-=======
 - **`err.reason`: [`String`]** - A detailed error message describing what went wrong
 - **`err.kind`: [`TwitterErrorKind`]** - The type of error that occurred. Possible values:
   - `network` - A network-related error occurred when connecting to Twitter
@@ -90,7 +81,6 @@
   - `404` - Not Found
   - `429` - Too Many Requests (rate limit exceeded)
   - `5xx` - Server errors
->>>>>>> 9bfc4d9d
 
 ---
 
