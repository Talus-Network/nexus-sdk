--- conflicted
+++ resolved
@@ -1043,17 +1043,10 @@
 
 ---
 
-<<<<<<< HEAD
-# `xyz.taluslabs.social.twitter.upload-media@1`
-
-Standard Nexus Tool that uploads media to Twitter.
-Twitter api [reference](https://docs.x.com/x-api/media/media-upload)
-=======
 # `xyz.taluslabs.social.twitter.retweet-tweet@1`
 
 Standard Nexus Tool that retweets a specific tweet.
 Twitter api [reference](https://docs.x.com/x-api/posts/causes-the-user-in-the-path-to-retweet-the-specified-post)
->>>>>>> dc4828b7
 
 ## Input
 
@@ -1068,42 +1061,6 @@
 
 **Additional Parameters**
 
-<<<<<<< HEAD
-**`media_data`: [`String`]**
-
-The Base64 encoded media content to upload.
-
-**`media_type`: [`String`]**
-
-The MIME type of the media being uploaded. For example, `image/jpeg`, `image/png`, `video/mp4`, etc.
-
-**`media_category`: [`MediaCategory`]**
-
-A string enum value which identifies a media use-case. Options include:
-
-- `AmplifyVideo` - For amplify video
-- `TweetGif` - For GIFs in tweets
-- `TweetImage` - For images in tweets
-- `TweetVideo` - For videos in tweets
-- `DmVideo` - For videos in direct messages
-- `Subtitles` - For subtitles
-
-_opt_ **`additional_owners`: [`Vec<String>`]** _default_: [`Empty Vec`]
-
-A comma-separated list of user IDs to set as additional owners allowed to use the returned media_id in tweets. Up to a maximum of 100 additional owners can be specified.
-
-_opt_ **`chunk_size`: [`usize`]** _default_: [`0`] (Auto-calculated)
-
-Chunk size in bytes for uploading media. When set to 0 (default), the chunk size is automatically calculated based on media type and size:
-
-- For files smaller than 5MB: Uses a single chunk (the full file)
-- For images: Calculated as 1/4 of the file size, up to 2MB maximum
-- For GIFs: Uses 3MB chunks
-- For videos: Uses 4MB chunks for smaller videos, 5MB (maximum) for large videos
-- For other media types: Dynamically calculated based on file size
-
-Setting a specific value will override the automatic calculation. Maximum allowed chunk size is 5MB as per Twitter API limits.
-=======
 **`user_id`: [`String`]**
 
 The ID of the authenticated user who will retweet the tweet.
@@ -1111,34 +1068,11 @@
 **`tweet_id`: [`String`]**
 
 The ID of the tweet to retweet.
->>>>>>> dc4828b7
-
-## Output Variants & Ports
-
-**`ok`**
-
-<<<<<<< HEAD
-The media was uploaded successfully.
-
-- **`ok.media_id`: [`String`]** - The unique identifier for the uploaded media. Use this when attaching media to tweets.
-- **`ok.media_key`: [`String`]** - The media key identifier for this media attachment.
-- **`ok.processing_info`: [`Option<ProcessingInfo>`]** - Information about the processing state of the media (if applicable):
-  - `state`: Current state of processing
-  - `progress_percent`: Percentage of processing completed
-  - `check_after_secs`: Number of seconds to wait before checking status again
-
-**`err`**
-
-The media upload failed.
-
-- **`err.reason`: [`String`]** - The reason for the error. This could be:
-  - "Failed to decode media data" - If the base64 data is invalid
-  - Twitter API error with error details - If the upload process failed at any stage
-  - Network or connection errors
-  - Twitter API rate limit exceeded
-  - Invalid media type or format
-  - Media file too large
-=======
+
+## Output Variants & Ports
+
+**`ok`**
+
 The tweet was successfully retweeted.
 
 - **`ok.tweet_id`: [`String`]** - The ID of the tweet that was retweeted
@@ -1169,7 +1103,86 @@
   - `5xx` - Server errors
 
 It's important to note that some errors may have either a specific error kind (like `NotFound`, `Auth`, or `RateLimit`) or the more general `Api` error kind, and the status code may be a specific value or `None` depending on the error details.
->>>>>>> dc4828b7
+
+---
+
+# `xyz.taluslabs.social.twitter.upload-media@1`
+
+Standard Nexus Tool that uploads media to Twitter.
+Twitter api [reference](https://docs.x.com/x-api/media/media-upload)
+
+## Input
+
+**Authentication Parameters**
+
+The following authentication parameters are provided as part of the TwitterAuth structure:
+
+- **`consumer_key`: [`String`]** - Twitter API application's Consumer Key
+- **`consumer_secret_key`: [`String`]** - Twitter API application's Consumer Secret Key
+- **`access_token`: [`String`]** - Access Token for user's Twitter account
+- **`access_token_secret`: [`String`]** - Access Token Secret for user's Twitter account
+
+**Additional Parameters**
+
+**`media_data`: [`String`]**
+
+The Base64 encoded media content to upload.
+
+**`media_type`: [`String`]**
+
+The MIME type of the media being uploaded. For example, `image/jpeg`, `image/png`, `video/mp4`, etc.
+
+**`media_category`: [`MediaCategory`]**
+
+A string enum value which identifies a media use-case. Options include:
+
+- `AmplifyVideo` - For amplify video
+- `TweetGif` - For GIFs in tweets
+- `TweetImage` - For images in tweets
+- `TweetVideo` - For videos in tweets
+- `DmVideo` - For videos in direct messages
+- `Subtitles` - For subtitles
+
+_opt_ **`additional_owners`: [`Vec<String>`]** _default_: [`Empty Vec`]
+
+A comma-separated list of user IDs to set as additional owners allowed to use the returned media_id in tweets. Up to a maximum of 100 additional owners can be specified.
+
+_opt_ **`chunk_size`: [`usize`]** _default_: [`0`] (Auto-calculated)
+
+Chunk size in bytes for uploading media. When set to 0 (default), the chunk size is automatically calculated based on media type and size:
+
+- For files smaller than 5MB: Uses a single chunk (the full file)
+- For images: Calculated as 1/4 of the file size, up to 2MB maximum
+- For GIFs: Uses 3MB chunks
+- For videos: Uses 4MB chunks for smaller videos, 5MB (maximum) for large videos
+- For other media types: Dynamically calculated based on file size
+
+Setting a specific value will override the automatic calculation. Maximum allowed chunk size is 5MB as per Twitter API limits.
+
+## Output Variants & Ports
+
+**`ok`**
+
+The media was uploaded successfully.
+
+- **`ok.media_id`: [`String`]** - The unique identifier for the uploaded media. Use this when attaching media to tweets.
+- **`ok.media_key`: [`String`]** - The media key identifier for this media attachment.
+- **`ok.processing_info`: [`Option<ProcessingInfo>`]** - Information about the processing state of the media (if applicable):
+  - `state`: Current state of processing
+  - `progress_percent`: Percentage of processing completed
+  - `check_after_secs`: Number of seconds to wait before checking status again
+
+**`err`**
+
+The media upload failed.
+
+- **`err.reason`: [`String`]** - The reason for the error. This could be:
+  - "Failed to decode media data" - If the base64 data is invalid
+  - Twitter API error with error details - If the upload process failed at any stage
+  - Network or connection errors
+  - Twitter API rate limit exceeded
+  - Invalid media type or format
+  - Media file too large
 
 ---
 
