--- conflicted
+++ resolved
@@ -3,10 +3,6 @@
         error::{TwitterApiError, TwitterError, TwitterErrorKind, TwitterErrorResponse},
         impl_twitter_response_parser,
         list::models::{Includes, Meta},
-<<<<<<< HEAD
-        tweet::models::ApiError,
-=======
->>>>>>> 85ea581f
         twitter_client::TwitterApiParsedResponse,
     },
     schemars::JsonSchema,
@@ -227,7 +223,6 @@
     pub height: i32,
 }
 
-<<<<<<< HEAD
 #[derive(Debug, Serialize, Deserialize, JsonSchema)]
 pub struct UnfollowResponse {
     /// Data returned when the request is successful
@@ -245,11 +240,9 @@
 }
 
 impl_twitter_response_parser!(UnfollowResponse, UnfollowData);
-=======
 impl_twitter_response_parser!(
     UsersResponse,
     Vec<UserData>,
     includes = Includes,
     meta = Meta
-);
->>>>>>> 85ea581f
+);