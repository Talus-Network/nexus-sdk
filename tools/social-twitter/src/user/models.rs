use {
    crate::{
        error::{TwitterApiError, TwitterError, TwitterErrorKind, TwitterErrorResponse},
        impl_twitter_response_parser,
        list::models::{Includes, Meta},
        tweet::models::ApiError,
        twitter_client::TwitterApiParsedResponse,
    },
    schemars::JsonSchema,
    serde::{Deserialize, Serialize},
};

#[derive(Debug, Serialize, Deserialize, JsonSchema)]
pub struct UserResponse {
    #[serde(skip_serializing_if = "Option::is_none")]
    pub data: Option<UserData>,
    #[serde(skip_serializing_if = "Option::is_none")]
    pub errors: Option<Vec<TwitterApiError>>,
    #[serde(skip_serializing_if = "Option::is_none")]
    pub includes: Option<Includes>,
}

#[derive(Debug, Serialize, Deserialize, JsonSchema)]
pub struct UsersResponse {
    #[serde(skip_serializing_if = "Option::is_none")]
    pub data: Option<Vec<UserData>>,
    #[serde(skip_serializing_if = "Option::is_none")]
    pub errors: Option<Vec<TwitterApiError>>,
    #[serde(skip_serializing_if = "Option::is_none")]
    pub includes: Option<Includes>,
    #[serde(skip_serializing_if = "Option::is_none")]
    pub meta: Option<Meta>,
    #[serde(skip_serializing_if = "Option::is_none")]
    pub includes: Option<Includes>,
}

#[derive(Debug, Serialize, Deserialize, JsonSchema, Default)]
pub struct UserData {
    pub id: String,
    pub name: String,
    pub username: String,
    #[serde(skip_serializing_if = "Option::is_none")]
    pub protected: Option<bool>,
    #[serde(skip_serializing_if = "Option::is_none")]
    pub affiliation: Option<Affiliation>,
    #[serde(skip_serializing_if = "Option::is_none")]
    pub connection_status: Option<Vec<ConnectionStatus>>,
    #[serde(skip_serializing_if = "Option::is_none")]
    pub created_at: Option<String>,
    #[serde(skip_serializing_if = "Option::is_none")]
    pub description: Option<String>,
    #[serde(skip_serializing_if = "Option::is_none")]
    pub entities: Option<Entities>,
    #[serde(skip_serializing_if = "Option::is_none")]
    pub location: Option<String>,
    #[serde(skip_serializing_if = "Option::is_none")]
    pub most_recent_tweet_id: Option<String>,
    #[serde(skip_serializing_if = "Option::is_none")]
    pub pinned_tweet_id: Option<String>,
    #[serde(skip_serializing_if = "Option::is_none")]
    pub profile_banner_url: Option<String>,
    #[serde(skip_serializing_if = "Option::is_none")]
    pub profile_image_url: Option<String>,
    #[serde(skip_serializing_if = "Option::is_none")]
    pub public_metrics: Option<PublicMetrics>,
    #[serde(skip_serializing_if = "Option::is_none")]
    pub receives_your_dm: Option<bool>,
    #[serde(skip_serializing_if = "Option::is_none")]
    pub subscription_type: Option<SubscriptionType>,
    #[serde(skip_serializing_if = "Option::is_none")]
    pub url: Option<String>,
    #[serde(skip_serializing_if = "Option::is_none")]
    pub verified: Option<bool>,
    #[serde(skip_serializing_if = "Option::is_none")]
    pub verified_type: Option<VerifiedType>,
    #[serde(skip_serializing_if = "Option::is_none")]
    pub withheld: Option<Withheld>,
}

#[derive(Debug, Serialize, Deserialize, JsonSchema)]
pub struct Affiliation {
    #[serde(skip_serializing_if = "Option::is_none")]
    pub badge_url: Option<String>,
    #[serde(skip_serializing_if = "Option::is_none")]
    pub description: Option<String>,
    #[serde(skip_serializing_if = "Option::is_none")]
    pub url: Option<String>,
    #[serde(skip_serializing_if = "Option::is_none")]
    pub user_id: Option<Vec<String>>,
}

#[derive(Debug, Serialize, Deserialize, JsonSchema)]
pub struct PublicMetrics {
    pub followers_count: i32,
    pub following_count: i32,
    pub listed_count: i32,
    pub tweet_count: i32,
    #[serde(skip_serializing_if = "Option::is_none")]
    pub like_count: Option<i32>,
}

#[derive(Debug, Serialize, Deserialize, JsonSchema)]
pub struct Withheld {
    pub country_codes: Vec<String>,
    #[serde(skip_serializing_if = "Option::is_none")]
    pub scope: Option<ScopeIndicates>,
}

#[derive(Debug, Serialize, Deserialize, JsonSchema)]
#[serde(rename_all = "snake_case")]
pub enum ScopeIndicates {
    User,
}

#[derive(Debug, Serialize, Deserialize, JsonSchema)]
#[serde(rename_all = "snake_case")]
pub enum ConnectionStatus {
    FollowRequestReceived,
    FollowRequestSent,
    Blocking,
    FollowedBy,
    Following,
    Muting,
}

#[derive(Debug, Serialize, Deserialize, JsonSchema)]
#[serde(rename_all = "snake_case")]
pub enum SubscriptionType {
    Basic,
    Premium,
    PremiumPlus,
    None,
}

#[derive(Debug, Serialize, Deserialize, JsonSchema)]
#[serde(rename_all = "snake_case")]
pub enum VerifiedType {
    Blue,
    Government,
    Business,
    None,
}

#[derive(Debug, Serialize, Deserialize, JsonSchema)]
pub struct Entities {
    pub description: Option<DescriptionEntities>,
    pub url: Option<UrlEntities>,
}

#[derive(Debug, Serialize, Deserialize, JsonSchema)]
pub struct DescriptionEntities {
    pub annotations: Option<Vec<DescriptionAnnotation>>,
    pub cashtags: Option<Vec<Cashtag>>,
    pub hashtags: Option<Vec<Hashtag>>,
    pub mentions: Option<Vec<Mention>>,
    pub urls: Option<Vec<UrlEntity>>,
}

#[derive(Debug, Serialize, Deserialize, JsonSchema)]
pub struct UrlEntities {
    pub urls: Option<Vec<UrlEntity>>,
}

#[derive(Debug, Serialize, Deserialize, JsonSchema)]
pub struct DescriptionAnnotation {
    pub end: i32,
    pub start: i32,
    #[serde(skip_serializing_if = "Option::is_none")]
    pub normalized_text: Option<String>,
    #[serde(skip_serializing_if = "Option::is_none")]
    pub probability: Option<f64>,
    #[serde(skip_serializing_if = "Option::is_none")]
    pub r#type: Option<String>,
}

#[derive(Debug, Serialize, Deserialize, JsonSchema)]
pub struct Cashtag {
    pub end: i32,
    pub start: i32,
    pub tag: String,
}

#[derive(Debug, Serialize, Deserialize, JsonSchema)]
pub struct Hashtag {
    pub end: i32,
    pub start: i32,
    pub tag: String,
}

#[derive(Debug, Serialize, Deserialize, JsonSchema)]
pub struct Mention {
    pub end: i32,
    pub start: i32,
    pub username: String,
    #[serde(skip_serializing_if = "Option::is_none")]
    pub id: Option<String>,
}

#[derive(Debug, Serialize, Deserialize, JsonSchema)]
pub struct UrlEntity {
    pub end: i32,
    pub start: i32,
    pub url: String,
    #[serde(skip_serializing_if = "Option::is_none")]
    pub description: Option<String>,
    #[serde(skip_serializing_if = "Option::is_none")]
    pub display_url: Option<String>,
    #[serde(skip_serializing_if = "Option::is_none")]
    pub expanded_url: Option<String>,
    #[serde(skip_serializing_if = "Option::is_none")]
    pub images: Option<Vec<UrlImage>>,
    #[serde(skip_serializing_if = "Option::is_none")]
    pub media_key: Option<String>,
    #[serde(skip_serializing_if = "Option::is_none")]
    pub status: Option<i32>,
    #[serde(skip_serializing_if = "Option::is_none")]
    pub title: Option<String>,
    #[serde(skip_serializing_if = "Option::is_none")]
    pub unwound_url: Option<String>,
}

#[derive(Debug, Serialize, Deserialize, JsonSchema)]
pub struct UrlImage {
    pub url: String,
    pub width: i32,
    pub height: i32,
}

<<<<<<< HEAD
impl_twitter_response_parser!(
    UsersResponse,
    Vec<UserData>,
    includes = Includes,
    meta = Meta
);
=======
impl_twitter_response_parser!(UsersResponse, Vec<UserData>, includes = Includes);
>>>>>>> 73323f55
<|MERGE_RESOLUTION|>--- conflicted
+++ resolved
@@ -226,13 +226,9 @@
     pub height: i32,
 }
 
-<<<<<<< HEAD
 impl_twitter_response_parser!(
     UsersResponse,
     Vec<UserData>,
     includes = Includes,
     meta = Meta
-);
-=======
-impl_twitter_response_parser!(UsersResponse, Vec<UserData>, includes = Includes);
->>>>>>> 73323f55
+);