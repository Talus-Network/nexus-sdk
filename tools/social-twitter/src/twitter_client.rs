--- conflicted
+++ resolved
@@ -78,17 +78,16 @@
         T: TwitterApiParsedResponse + DeserializeOwned + std::fmt::Debug,
         U: Serialize,
     {
-<<<<<<< HEAD
         let raw_response: T = self.make_request("POST", auth, body, form).await?;
-=======
-        let raw_response: T = self
-            .make_request::<T, U>("POST", auth, Some(body), None)
-            .await?;
->>>>>>> caa5f315
         raw_response.parse_twitter_response()
     }
 
     /// Makes a GET request to the Twitter API with a bearer token
+    pub async fn get<T>(
+        &self,
+        bearer_token: String,
+        query_params: Option<Vec<(String, String)>>,
+    ) -> Result<T::Output, TwitterErrorResponse>
     pub async fn get<T>(
         &self,
         bearer_token: String,
@@ -112,14 +111,10 @@
     where
         T: TwitterApiParsedResponse + DeserializeOwned + std::fmt::Debug,
     {
-<<<<<<< HEAD
-        self.make_request::<T, Value>("GET", auth, None, None).await
-=======
         let raw_response = self
             .make_request::<T, Value>("GET", auth, None, query_params)
             .await?;
         raw_response.parse_twitter_response()
->>>>>>> caa5f315
     }
 
     /// Makes a PUT request to the Twitter API
@@ -134,19 +129,12 @@
     /// Makes a DELETE request to the Twitter API
     pub async fn delete<T>(&self, auth: &TwitterAuth) -> Result<T::Output, TwitterErrorResponse>
     where
-<<<<<<< HEAD
-        T: DeserializeOwned + std::fmt::Debug + 'static,
-    {
-        self.make_request::<T, Value>("DELETE", auth, None, None)
-            .await
-=======
         T: TwitterApiParsedResponse + DeserializeOwned + std::fmt::Debug,
     {
         let raw_response: T = self
             .make_request::<T, serde_json::Value>("DELETE", auth, None, None)
             .await?;
         raw_response.parse_twitter_response()
->>>>>>> caa5f315
     }
 
     /// Makes an authenticated request to the Twitter API with auth
@@ -157,11 +145,8 @@
         method: &str,
         auth: &TwitterAuth,
         body: Option<Value>,
-<<<<<<< HEAD
+        query_params: Option<Vec<(String, String)>>,
         form: Option<Form>,
-=======
-        query_params: Option<Vec<(String, String)>>,
->>>>>>> caa5f315
     ) -> Result<T, TwitterErrorResponse>
     where
         T: DeserializeOwned + std::fmt::Debug,
@@ -196,14 +181,13 @@
             request = request.json(&body);
         }
 
-<<<<<<< HEAD
-        if let Some(form) = form {
-            request = request.multipart(form);
-=======
         // Add query parameters if provided
         if let Some(params) = query_params {
             request = request.query(&params);
->>>>>>> caa5f315
+        }
+
+        if let Some(form) = form {
+            request = request.multipart(form);
         }
 
         // Network/connection errors
