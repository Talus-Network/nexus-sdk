//! # `xyz.taluslabs.social.twitter.*`
//!
//! This module contains tools for Twitter operations.
#![doc = include_str!("../README.md")]

use nexus_toolkit::bootstrap;
mod auth;
mod error;
mod list;
mod tweet;
mod twitter_client;
mod user;

/// This function bootstraps the tool and starts the server.
#[tokio::main]
async fn main() {
    bootstrap!([
        tweet::post_tweet::PostTweet,
        tweet::delete_tweet::DeleteTweet,
        tweet::get_tweet::GetTweet,
        tweet::like_tweet::LikeTweet,
        tweet::get_mentioned_tweets::GetMentionedTweets,
        tweet::get_user_tweets::GetUserTweets,
<<<<<<< HEAD
        tweet::unlike_tweet::UnlikeTweet,
=======
        tweet::undo_retweet_tweet::UndoRetweetTweet,
        tweet::get_tweets::GetTweets,
>>>>>>> 2c62ae55
        tweet::retweet_tweet::RetweetTweet,
        list::create_list::CreateList,
        list::get_list::GetList,
        list::get_list_tweets::GetListTweets,
        list::get_list_members::GetListMembers,
        list::update_list::UpdateList,
        list::add_member::AddMember,
        list::remove_member::RemoveMember,
        user::get_user_by_id::GetUserById,
        user::get_user_by_username::GetUserByUsername,
    ]);
}<|MERGE_RESOLUTION|>--- conflicted
+++ resolved
@@ -21,12 +21,9 @@
         tweet::like_tweet::LikeTweet,
         tweet::get_mentioned_tweets::GetMentionedTweets,
         tweet::get_user_tweets::GetUserTweets,
-<<<<<<< HEAD
         tweet::unlike_tweet::UnlikeTweet,
-=======
         tweet::undo_retweet_tweet::UndoRetweetTweet,
         tweet::get_tweets::GetTweets,
->>>>>>> 2c62ae55
         tweet::retweet_tweet::RetweetTweet,
         list::create_list::CreateList,
         list::get_list::GetList,
