--- conflicted
+++ resolved
@@ -21,11 +21,8 @@
         tweet::like_tweet::LikeTweet,
         tweet::get_mentioned_tweets::GetMentionedTweets,
         tweet::get_user_tweets::GetUserTweets,
-<<<<<<< HEAD
         tweet::undo_retweet_tweet::UndoRetweetTweet,
-=======
         tweet::get_tweets::GetTweets,
->>>>>>> bf6d310b
         tweet::retweet_tweet::RetweetTweet,
         list::create_list::CreateList,
         list::get_list::GetList,
