//! # `xyz.taluslabs.social.twitter.*`
//!
//! This module contains tools for Twitter operations.
#![doc = include_str!("../README.md")]

use nexus_toolkit::bootstrap;
mod auth;
mod direct_message;
mod error;
mod list;
mod tweet;
mod twitter_client;
mod user;

/// This function bootstraps the tool and starts the server.
#[tokio::main]
async fn main() {
    bootstrap!([
        tweet::post_tweet::PostTweet,
        tweet::delete_tweet::DeleteTweet,
        tweet::get_tweet::GetTweet,
        tweet::like_tweet::LikeTweet,
        tweet::get_mentioned_tweets::GetMentionedTweets,
        tweet::get_user_tweets::GetUserTweets,
        tweet::get_recent_tweet_count::GetRecentTweetCount,
        tweet::get_recent_search_tweets::GetRecentSearchTweets,
        tweet::unlike_tweet::UnlikeTweet,
        tweet::undo_retweet_tweet::UndoRetweetTweet,
        tweet::get_tweets::GetTweets,
        tweet::retweet_tweet::RetweetTweet,
        list::create_list::CreateList,
        list::delete_list::DeleteList,
        list::get_list::GetList,
        list::get_list_tweets::GetListTweets,
        list::get_list_members::GetListMembers,
        list::update_list::UpdateList,
        list::add_member::AddMember,
        list::get_user_lists::GetUserLists,
        list::remove_member::RemoveMember,
        user::get_user_by_id::GetUserById,
        user::get_user_by_username::GetUserByUsername,
<<<<<<< HEAD
        direct_message::send_direct_message::SendDirectMessage,
=======
        user::unfollow_user::UnfollowUser,
        user::get_users_by_username::GetUsersByUsername,
        user::get_users_by_id::GetUsersById,
>>>>>>> 733e068a
    ]);
}<|MERGE_RESOLUTION|>--- conflicted
+++ resolved
@@ -39,12 +39,9 @@
         list::remove_member::RemoveMember,
         user::get_user_by_id::GetUserById,
         user::get_user_by_username::GetUserByUsername,
-<<<<<<< HEAD
         direct_message::send_direct_message::SendDirectMessage,
-=======
         user::unfollow_user::UnfollowUser,
         user::get_users_by_username::GetUsersByUsername,
         user::get_users_by_id::GetUsersById,
->>>>>>> 733e068a
     ]);
 }