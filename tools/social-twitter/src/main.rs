//! # `xyz.taluslabs.social.twitter.*`
//!
//! This module contains tools for Twitter operations.
#![doc = include_str!("../README.md")]

use nexus_toolkit::bootstrap;
mod auth;
mod direct_message;
mod error;
mod list;
mod tweet;
mod twitter_client;
mod user;
/// This function bootstraps the tool and starts the server.
#[tokio::main]
async fn main() {
    bootstrap!([
        tweet::post_tweet::PostTweet,
        tweet::delete_tweet::DeleteTweet,
        tweet::get_tweet::GetTweet,
        tweet::like_tweet::LikeTweet,
        tweet::get_mentioned_tweets::GetMentionedTweets,
        tweet::get_user_tweets::GetUserTweets,
        tweet::get_recent_tweet_count::GetRecentTweetCount,
        tweet::get_recent_search_tweets::GetRecentSearchTweets,
        tweet::unlike_tweet::UnlikeTweet,
        tweet::undo_retweet_tweet::UndoRetweetTweet,
        tweet::get_tweets::GetTweets,
        tweet::retweet_tweet::RetweetTweet,
        list::create_list::CreateList,
        list::delete_list::DeleteList,
        list::get_list::GetList,
        list::get_list_tweets::GetListTweets,
        list::get_list_members::GetListMembers,
        list::update_list::UpdateList,
        list::add_member::AddMember,
        list::get_user_lists::GetUserLists,
        list::remove_member::RemoveMember,
        user::get_user_by_id::GetUserById,
        user::get_user_by_username::GetUserByUsername,
<<<<<<< HEAD
        user::follow_user::FollowUser,
=======
        direct_message::send_message_to_group_conversation::SendMessageToGroupConversation,
        direct_message::create_group_conversation::CreateGroupDmConversation,
        direct_message::get_conversation_messages_by_id::GetConversationMessagesById,
        direct_message::get_conversation_messages::GetConversationMessages,
        direct_message::send_direct_message::SendDirectMessage,
        user::unfollow_user::UnfollowUser,
        user::get_users_by_username::GetUsersByUsername,
        user::get_users_by_id::GetUsersById,
>>>>>>> e1b67174
    ]);
}<|MERGE_RESOLUTION|>--- conflicted
+++ resolved
@@ -38,9 +38,7 @@
         list::remove_member::RemoveMember,
         user::get_user_by_id::GetUserById,
         user::get_user_by_username::GetUserByUsername,
-<<<<<<< HEAD
         user::follow_user::FollowUser,
-=======
         direct_message::send_message_to_group_conversation::SendMessageToGroupConversation,
         direct_message::create_group_conversation::CreateGroupDmConversation,
         direct_message::get_conversation_messages_by_id::GetConversationMessagesById,
@@ -49,6 +47,5 @@
         user::unfollow_user::UnfollowUser,
         user::get_users_by_username::GetUsersByUsername,
         user::get_users_by_id::GetUsersById,
->>>>>>> e1b67174
     ]);
 }