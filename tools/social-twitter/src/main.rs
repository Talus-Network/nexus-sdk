--- conflicted
+++ resolved
@@ -38,15 +38,12 @@
         list::remove_member::RemoveMember,
         user::get_user_by_id::GetUserById,
         user::get_user_by_username::GetUserByUsername,
-<<<<<<< HEAD
         direct_message::create_group_conversation::CreateGroupDmConversation,
-=======
         direct_message::get_conversation_messages_by_id::GetConversationMessagesById,
         direct_message::get_conversation_messages::GetConversationMessages,
         direct_message::send_direct_message::SendDirectMessage,
         user::unfollow_user::UnfollowUser,
         user::get_users_by_username::GetUsersByUsername,
         user::get_users_by_id::GetUsersById,
->>>>>>> dfa4e8fc
     ]);
 }