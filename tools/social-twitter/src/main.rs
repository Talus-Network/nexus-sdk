--- conflicted
+++ resolved
@@ -21,14 +21,11 @@
         tweet::like_tweet::LikeTweet,
         tweet::get_mentioned_tweets::GetMentionedTweets,
         tweet::get_user_tweets::GetUserTweets,
-<<<<<<< HEAD
         tweet::get_recent_tweet_count::GetRecentTweetCount,
-=======
         tweet::get_recent_search_tweets::GetRecentSearchTweets,
         tweet::unlike_tweet::UnlikeTweet,
         tweet::undo_retweet_tweet::UndoRetweetTweet,
         tweet::get_tweets::GetTweets,
->>>>>>> 1d36d98b
         tweet::retweet_tweet::RetweetTweet,
         list::create_list::CreateList,
         list::get_list::GetList,
