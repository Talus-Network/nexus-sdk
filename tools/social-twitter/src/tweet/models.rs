use {
    crate::{
        error::{TwitterApiError, TwitterError, TwitterErrorKind, TwitterErrorResponse},
        impl_twitter_response_parser,
        twitter_client::TwitterApiParsedResponse,
    },
    schemars::JsonSchema,
    serde::{Deserialize, Serialize},
    serde_json::Value,
};

#[derive(Debug, Serialize, Deserialize, JsonSchema)]
pub struct TweetsResponse {
    #[serde(skip_serializing_if = "Option::is_none")]
    pub data: Option<Vec<Tweet>>,
    #[serde(skip_serializing_if = "Option::is_none")]
    pub errors: Option<Vec<ApiError>>,
    #[serde(skip_serializing_if = "Option::is_none")]
    pub includes: Option<Includes>,
    #[serde(skip_serializing_if = "Option::is_none")]
    pub meta: Option<Meta>,
}

#[derive(Debug, Serialize, Deserialize, JsonSchema)]
pub struct GetTweetResponse {
    #[serde(skip_serializing_if = "Option::is_none")]
    pub data: Option<Tweet>,
    #[serde(skip_serializing_if = "Option::is_none")]
    pub errors: Option<Vec<ApiError>>,
    #[serde(skip_serializing_if = "Option::is_none")]
    pub includes: Option<Includes>,
    #[serde(skip_serializing_if = "Option::is_none")]
    pub meta: Option<Meta>,
}

#[derive(Debug, Serialize, Deserialize, JsonSchema)]
pub struct Tweet {
    pub id: String,   // mandatory
    pub text: String, // mandatory
    #[serde(skip_serializing_if = "Option::is_none")]
    pub author_id: Option<String>,
    #[serde(skip_serializing_if = "Option::is_none")]
    pub created_at: Option<String>,
    #[serde(skip_serializing_if = "Option::is_none")]
    pub username: Option<String>,
    #[serde(skip_serializing_if = "Option::is_none")]
    pub attachments: Option<Attachments>,
    #[serde(skip_serializing_if = "Option::is_none")]
    pub community_id: Option<String>,
    #[serde(skip_serializing_if = "Option::is_none")]
    pub context_annotations: Option<Vec<ContextAnnotation>>,
    #[serde(skip_serializing_if = "Option::is_none")]
    pub conversation_id: Option<String>,
    #[serde(skip_serializing_if = "Option::is_none")]
    pub edit_controls: Option<EditControls>,
    #[serde(skip_serializing_if = "Option::is_none")]
    pub edit_history_tweet_ids: Option<Vec<String>>,
    #[serde(skip_serializing_if = "Option::is_none")]
    pub entities: Option<Entities>,
    #[serde(skip_serializing_if = "Option::is_none")]
    pub geo: Option<Geo>,
    #[serde(skip_serializing_if = "Option::is_none")]
    pub in_reply_to_user_id: Option<String>,
    #[serde(skip_serializing_if = "Option::is_none")]
    pub lang: Option<String>,
    #[serde(skip_serializing_if = "Option::is_none")]
    pub non_public_metrics: Option<NonPublicMetrics>,
    #[serde(skip_serializing_if = "Option::is_none")]
    pub note_tweet: Option<NoteTweet>,
    #[serde(skip_serializing_if = "Option::is_none")]
    pub organic_metrics: Option<OrganicMetrics>,
    #[serde(skip_serializing_if = "Option::is_none")]
    pub possibly_sensitive: Option<bool>,
    #[serde(skip_serializing_if = "Option::is_none")]
    pub promoted_metrics: Option<PromotedMetrics>,
    #[serde(skip_serializing_if = "Option::is_none")]
    pub public_metrics: Option<PublicMetrics>,
    #[serde(skip_serializing_if = "Option::is_none")]
    pub referenced_tweets: Option<Vec<ReferencedTweet>>,
    #[serde(skip_serializing_if = "Option::is_none")]
    pub reply_settings: Option<String>,
    #[serde(skip_serializing_if = "Option::is_none")]
    pub scopes: Option<Scopes>,
    #[serde(skip_serializing_if = "Option::is_none")]
    pub source: Option<String>,
    #[serde(skip_serializing_if = "Option::is_none")]
    pub withheld: Option<Withheld>,
}

#[derive(Debug, Serialize, Deserialize, JsonSchema)]
pub struct Attachments {
    #[serde(skip_serializing_if = "Option::is_none")]
    pub media_keys: Option<Vec<String>>,
    #[serde(skip_serializing_if = "Option::is_none")]
    pub poll_ids: Option<Vec<String>>,
    #[serde(skip_serializing_if = "Option::is_none")]
    pub media_source_tweet_id: Option<Vec<String>>,
}

#[derive(Debug, Serialize, Deserialize, JsonSchema)]
pub struct ContextAnnotation {
    pub domain: ContextAnnotationDomain,
    pub entity: ContextAnnotationEntity,
}

#[derive(Debug, Serialize, Deserialize, JsonSchema)]
pub struct ContextAnnotationDomain {
    pub id: String,
    pub description: String,
    pub name: String,
}

#[derive(Debug, Serialize, Deserialize, JsonSchema)]
pub struct ContextAnnotationEntity {
    pub id: String,
    pub description: String,
    pub name: String,
}

#[derive(Debug, Serialize, Deserialize, JsonSchema)]
pub struct EditControls {
    pub editable_until: String,
    pub edits_remaining: i32,
    pub is_edit_eligible: bool,
}

#[derive(Debug, Serialize, Deserialize, JsonSchema)]
pub struct Entities {
    #[serde(skip_serializing_if = "Option::is_none")]
    pub annotations: Option<Vec<Annotation>>,
    #[serde(skip_serializing_if = "Option::is_none")]
    pub cashtags: Option<Vec<Cashtag>>,
    #[serde(skip_serializing_if = "Option::is_none")]
    pub hashtags: Option<Vec<Hashtag>>,
    #[serde(skip_serializing_if = "Option::is_none")]
    pub mentions: Option<Vec<Mention>>,
    #[serde(skip_serializing_if = "Option::is_none")]
    pub urls: Option<Vec<UrlEntity>>,
}

#[derive(Debug, Serialize, Deserialize, JsonSchema)]
pub struct Annotation {
    pub end: i32,
    pub start: i32,
    #[serde(skip_serializing_if = "Option::is_none")]
    pub normalized_text: Option<String>,
    #[serde(skip_serializing_if = "Option::is_none")]
    pub probability: Option<f64>,
    #[serde(rename = "type")]
    pub annotation_type: String,
}

#[derive(Debug, Serialize, Deserialize, JsonSchema)]
pub struct Cashtag {
    pub end: i32,
    pub start: i32,
    pub tag: String,
}

#[derive(Debug, Serialize, Deserialize, JsonSchema)]
pub struct Hashtag {
    pub end: i32,
    pub start: i32,
    pub tag: String,
}

#[derive(Debug, Serialize, Deserialize, JsonSchema)]
pub struct Mention {
    pub end: i32,
    pub start: i32,
    pub username: String,
    pub id: String,
}

#[derive(Debug, Serialize, Deserialize, JsonSchema)]
pub struct UrlEntity {
    pub end: i32,
    pub start: i32,
    pub url: String,
    #[serde(skip_serializing_if = "Option::is_none")]
    pub description: Option<String>,
    #[serde(skip_serializing_if = "Option::is_none")]
    pub display_url: Option<String>,
    #[serde(skip_serializing_if = "Option::is_none")]
    pub expanded_url: Option<String>,
    #[serde(skip_serializing_if = "Option::is_none")]
    pub images: Option<Vec<UrlImage>>,
    #[serde(skip_serializing_if = "Option::is_none")]
    pub media_key: Option<String>,
    #[serde(default, skip_serializing_if = "Option::is_none")]
    pub status: Option<i32>,
    #[serde(skip_serializing_if = "Option::is_none")]
    pub title: Option<String>,
    #[serde(skip_serializing_if = "Option::is_none")]
    pub unwound_url: Option<String>,
}

#[derive(Debug, Serialize, Deserialize, JsonSchema)]
pub struct UrlImage {
    pub height: i32,
    pub url: String,
    pub width: i32,
}

#[derive(Debug, Serialize, Deserialize, JsonSchema)]
pub struct Geo {
    #[serde(skip_serializing_if = "Option::is_none")]
    pub coordinates: Option<Coordinates>,
    #[serde(skip_serializing_if = "Option::is_none")]
    pub place_id: Option<String>,
}

#[derive(Debug, Serialize, Deserialize, JsonSchema)]
pub struct Coordinates {
    pub coordinates: [f64; 2], // [longitude, latitude]
    #[serde(rename = "type")]
    pub coord_type: String,
}

#[derive(Debug, Serialize, Deserialize, JsonSchema)]
pub struct NonPublicMetrics {
    #[serde(skip_serializing_if = "Option::is_none")]
    pub impression_count: Option<i32>,
}

#[derive(Debug, Serialize, Deserialize, JsonSchema)]
pub struct NoteTweet {
    pub text: String,
    pub entities: Option<Entities>,
}

#[derive(Debug, Serialize, Deserialize, JsonSchema)]
pub struct OrganicMetrics {
    pub impression_count: i32,
    pub like_count: i32,
    pub reply_count: i32,
    pub retweet_count: i32,
}

#[derive(Debug, Serialize, Deserialize, JsonSchema)]
pub struct PromotedMetrics {
    #[serde(skip_serializing_if = "Option::is_none")]
    pub impression_count: Option<i32>,
    #[serde(skip_serializing_if = "Option::is_none")]
    pub like_count: Option<i32>,
    #[serde(skip_serializing_if = "Option::is_none")]
    pub reply_count: Option<i32>,
    #[serde(skip_serializing_if = "Option::is_none")]
    pub retweet_count: Option<i32>,
}

#[derive(Debug, Serialize, Deserialize, JsonSchema)]
pub struct PublicMetrics {
    pub bookmark_count: i32,
    pub impression_count: i32,
    pub like_count: i32,
    pub reply_count: i32,
    pub retweet_count: i32,
    #[serde(skip_serializing_if = "Option::is_none")]
    pub quote_count: Option<i32>,
}

#[derive(Debug, Serialize, Deserialize, JsonSchema)]
pub enum ReferencedTweetType {
    #[serde(rename = "retweeted")]
    Retweeted,
    #[serde(rename = "quoted")]
    Quoted,
    #[serde(rename = "replied_to")]
    RepliedTo,
}

#[derive(Debug, Serialize, Deserialize, JsonSchema)]
pub struct ReferencedTweet {
    pub id: String,
    #[serde(rename = "type")]
    pub ref_type: ReferencedTweetType,
}

#[derive(Debug, Serialize, Deserialize, JsonSchema)]
pub struct Scopes {
    pub followers: bool,
}

#[derive(Debug, Serialize, Deserialize, JsonSchema)]
pub struct Withheld {
    pub copyright: bool,
    pub country_codes: Vec<String>,
    pub scope: String,
}

#[derive(Debug, Serialize, Deserialize, JsonSchema)]
pub struct ApiError {
    pub title: String,
    #[serde(rename = "type")]
    pub error_type: String,
    #[serde(skip_serializing_if = "Option::is_none")]
    pub detail: Option<String>,
    #[serde(skip_serializing_if = "Option::is_none")]
    pub status: Option<i32>,
}

#[derive(Debug, Serialize, Deserialize, JsonSchema)]
pub struct Includes {
    #[serde(skip_serializing_if = "Option::is_none")]
    pub media: Option<Vec<Media>>,
    #[serde(skip_serializing_if = "Option::is_none")]
    pub places: Option<Vec<Place>>,
    #[serde(skip_serializing_if = "Option::is_none")]
    pub polls: Option<Vec<Poll>>,
    #[serde(skip_serializing_if = "Option::is_none")]
    pub topics: Option<Vec<Topic>>,
    #[serde(skip_serializing_if = "Option::is_none")]
    pub tweets: Option<Vec<Tweet>>,
    #[serde(skip_serializing_if = "Option::is_none")]
    pub users: Option<Vec<User>>,
}

#[derive(Debug, Serialize, Deserialize, JsonSchema)]
pub struct Media {
    #[serde(rename = "type")]
    pub media_type: String,
    #[serde(skip_serializing_if = "Option::is_none")]
    pub height: Option<i32>,
    pub media_key: String,
    #[serde(skip_serializing_if = "Option::is_none")]
    pub width: Option<i32>,
}

#[derive(Debug, Serialize, Deserialize, JsonSchema)]
pub struct Place {
    pub full_name: String,
    pub id: String,
    #[serde(skip_serializing_if = "Option::is_none")]
    pub contained_within: Option<Vec<String>>,
    #[serde(skip_serializing_if = "Option::is_none")]
    pub country: Option<String>,
    #[serde(skip_serializing_if = "Option::is_none")]
    pub country_code: Option<String>,
    #[serde(skip_serializing_if = "Option::is_none")]
    pub geo: Option<GeoPlace>,
}

#[derive(Debug, Serialize, Deserialize, JsonSchema)]
pub struct GeoPlace {
    pub bbox: Vec<f64>,
    pub properties: Value,
    #[serde(rename = "type")]
    pub geo_type: String,
    #[serde(skip_serializing_if = "Option::is_none")]
    pub geometry: Option<Geometry>,
}

#[derive(Debug, Serialize, Deserialize, JsonSchema)]
pub struct Geometry {
    pub coordinates: Vec<f64>,
    #[serde(rename = "type")]
    pub geo_type: String,
}

#[derive(Debug, Serialize, Deserialize, JsonSchema)]
pub struct Poll {
    pub duration_minutes: i32,
    pub end_datetime: String,
    pub id: String,
    pub options: Vec<PollOption>,
    pub voting_status: String,
}

#[derive(Debug, Serialize, Deserialize, JsonSchema)]
pub struct PollOption {
    pub label: String,
    pub position: i32,
    pub votes: i32,
}

#[derive(Debug, Serialize, Deserialize, JsonSchema)]
pub struct Topic {
    pub description: String,
    pub id: String,
    pub name: String,
}

#[derive(Debug, Serialize, Deserialize, JsonSchema)]
pub struct User {
    #[serde(skip_serializing_if = "Option::is_none")]
    pub created_at: Option<String>,
    pub id: String,
    pub name: String,
    pub protected: bool,
    pub username: String,
    #[serde(skip_serializing_if = "Option::is_none")]
    pub description: Option<String>,
    #[serde(skip_serializing_if = "Option::is_none")]
    pub entities: Option<Value>,
    #[serde(skip_serializing_if = "Option::is_none")]
    pub location: Option<String>,
    #[serde(skip_serializing_if = "Option::is_none")]
    pub public_metrics: Option<PublicUserMetrics>,
    #[serde(skip_serializing_if = "Option::is_none")]
    pub profile_image_url: Option<String>,
    #[serde(skip_serializing_if = "Option::is_none")]
    pub verified: Option<bool>,
}

#[derive(Debug, Serialize, Deserialize, JsonSchema)]
pub struct PublicUserMetrics {
    #[serde(skip_serializing_if = "Option::is_none")]
    pub followers_count: Option<i32>,
    #[serde(skip_serializing_if = "Option::is_none")]
    pub following_count: Option<i32>,
    #[serde(skip_serializing_if = "Option::is_none")]
    pub tweet_count: Option<i32>,
    #[serde(skip_serializing_if = "Option::is_none")]
    pub listed_count: Option<i32>,
}

#[derive(Debug, Deserialize, Serialize, JsonSchema)]
pub struct Meta {
    #[serde(skip_serializing_if = "Option::is_none")]
    pub newest_id: Option<String>,
    #[serde(skip_serializing_if = "Option::is_none")]
    pub next_token: Option<String>,
    #[serde(skip_serializing_if = "Option::is_none")]
    pub oldest_id: Option<String>,
    #[serde(skip_serializing_if = "Option::is_none")]
    pub previous_token: Option<String>,
    #[serde(skip_serializing_if = "Option::is_none")]
    pub result_count: Option<i32>,
}

/// Available Tweet fields that can be requested
#[derive(Debug, Deserialize, Serialize, JsonSchema)]
#[serde(rename_all = "snake_case")]
pub enum TweetField {
    Article,
    Attachments,
    AuthorId,
    CardUri,
    CommunityId,
    ContextAnnotations,
    ConversationId,
    CreatedAt,
    DisplayTextRange,
    EditControls,
    EditHistoryTweetIds,
    Entities,
    Geo,
    Id,
    InReplyToUserId,
    Lang,
    MediaMetadata,
    NonPublicMetrics,
    NoteTweet,
    OrganicMetrics,
    PossiblySensitive,
    PromotedMetrics,
    PublicMetrics,
    ReferencedTweets,
    ReplySettings,
    Scopes,
    Source,
    Text,
    Withheld,
}

/// Available expansion fields
#[derive(Debug, Deserialize, Serialize, JsonSchema)]
#[serde(rename_all = "snake_case")]
pub enum ExpansionField {
    #[serde(rename = "article.cover_media")]
    ArticleCoverMedia,
    #[serde(rename = "article.media_entities")]
    ArticleMediaEntities,
    #[serde(rename = "attachments.media_keys")]
    AttachmentsMediaKeys,
    #[serde(rename = "attachments.media_source_tweet")]
    AttachmentsMediaSourceTweet,
    #[serde(rename = "attachments.poll_ids")]
    AttachmentsPollIds,
    AuthorId,
    EditHistoryTweetIds,
    #[serde(rename = "entities.mentions.username")]
    EntitiesMentionsUsername,
    #[serde(rename = "geo.place_id")]
    GeoPlaceId,
    InReplyToUserId,
    #[serde(rename = "entities.note.mentions.username")]
    EntitiesNoteMentionsUsername,
    #[serde(rename = "referenced_tweets.id")]
    ReferencedTweetsId,
    #[serde(rename = "referenced_tweets.id.attachments.media_keys")]
    ReferencedTweetsIdAttachmentsMediaKeys,
    #[serde(rename = "referenced_tweets.id.author_id")]
    ReferencedTweetsIdAuthorId,
}

/// Available Media fields
#[derive(Debug, Deserialize, Serialize, JsonSchema)]
#[serde(rename_all = "snake_case")]
pub enum MediaField {
    AltText,
    DurationMs,
    Height,
    MediaKey,
    NonPublicMetrics,
    OrganicMetrics,
    PreviewImageUrl,
    PromotedMetrics,
    PublicMetrics,
    #[serde(rename = "type")]
    Type,
    Url,
    Variants,
    Width,
}

/// Available Poll fields
#[derive(Debug, Deserialize, Serialize, JsonSchema)]
#[serde(rename_all = "snake_case")]
pub enum PollField {
    DurationMinutes,
    EndDatetime,
    Id,
    Options,
    VotingStatus,
}

/// Available User fields
#[derive(Debug, Deserialize, Serialize, JsonSchema)]
#[serde(rename_all = "snake_case")]
pub enum UserField {
    Affiliation,
    ConnectionStatus,
    CreatedAt,
    Description,
    Entities,
    Id,
    IsIdentityVerified,
    Location,
    MostRecentTweetId,
    Name,
    Parody,
    PinnedTweetId,
    ProfileBannerUrl,
    ProfileImageUrl,
    Protected,
    PublicMetrics,
    ReceivesYourDm,
    Subscription,
    SubscriptionType,
    Url,
    Username,
    Verified,
    VerifiedFollowersCount,
    VerifiedType,
    Withheld,
}

/// Available Place fields
#[derive(Debug, Deserialize, Serialize, JsonSchema)]
#[serde(rename_all = "snake_case")]
pub enum PlaceField {
    ContainedWithin,
    Country,
    CountryCode,
    FullName,
    Geo,
    Id,
    Name,
    PlaceType,
}

/// Available Exclude fields
#[derive(Debug, Deserialize, Serialize, JsonSchema)]
#[serde(rename_all = "snake_case")]
pub enum ExcludeField {
    Replies,
    Retweets,
}

// This models are only for the post_tweet tool
#[derive(Debug, Serialize, Deserialize, JsonSchema)]
pub struct TweetResponse {
    /// Tweet's unique identifier
    pub id: String,
    /// List of tweet IDs in the edit history
    pub edit_history_tweet_ids: Vec<String>,
    /// The actual content of the tweet
    pub text: String,
}

#[derive(Debug, Serialize, Deserialize, JsonSchema)]
pub struct GeoInfo {
    /// Place ID for the location
    pub place_id: String,
}

#[derive(Debug, Serialize, Deserialize, JsonSchema)]
pub struct MediaInfo {
    /// List of media IDs to attach
    pub media_ids: Vec<String>,
    /// List of user IDs to tag in the media
    #[serde(skip_serializing_if = "Option::is_none")]
    pub tagged_user_ids: Option<Vec<String>>,
}

#[derive(Debug, Serialize, Deserialize, JsonSchema)]
pub struct PollInfo {
    /// Duration of the poll in minutes (5-10080)
    pub duration_minutes: i32,
    /// List of poll options (2-4 options)
    pub options: Vec<String>,
    /// Reply settings for the poll
    #[serde(skip_serializing_if = "Option::is_none")]
    pub reply_settings: Option<ReplySettings>,
}

#[derive(Debug, Serialize, Deserialize, JsonSchema)]
pub struct ReplyInfo {
    /// ID of the tweet to reply to
    pub in_reply_to_tweet_id: String,
    /// List of user IDs to exclude from replies
    #[serde(skip_serializing_if = "Option::is_none")]
    pub exclude_reply_user_ids: Option<Vec<String>>,
}

#[derive(Debug, Serialize, Deserialize, JsonSchema)]
pub enum ReplySettings {
    #[serde(rename = "following")]
    Following,
    #[serde(rename = "mentionedUsers")]
    MentionedUsers,
    #[serde(rename = "subscribers")]
    Subscribers,
}

<<<<<<< HEAD
/// A single count result from the Twitter API
#[derive(Debug, Serialize, Deserialize, JsonSchema)]
pub struct TweetCount {
    /// Start time for this count bucket
    pub start: String,
    /// End time for this count bucket
    pub end: String,
    /// Number of tweets counted in this time period
    pub tweet_count: i64,
}

/// Response structure for tweet counts
#[derive(Debug, Serialize, Deserialize, JsonSchema)]
pub struct TweetCountResponse {
    /// Array of tweet count data
    #[serde(skip_serializing_if = "Option::is_none")]
    pub data: Option<Vec<TweetCount>>,
    /// Error information if applicable
    #[serde(skip_serializing_if = "Option::is_none")]
    pub errors: Option<Vec<ApiError>>,
    /// Metadata about the tweet counts request
    #[serde(skip_serializing_if = "Option::is_none")]
    pub meta: Option<TweetCountMeta>,
}

/// Metadata for tweet count results
#[derive(Debug, Serialize, Deserialize, JsonSchema)]
pub struct TweetCountMeta {
    /// The newest tweet ID in the response
    #[serde(skip_serializing_if = "Option::is_none")]
    pub newest_id: Option<String>,
    /// Token for the next page of results
    #[serde(skip_serializing_if = "Option::is_none")]
    pub next_token: Option<String>,
    /// The oldest tweet ID in the response
    #[serde(skip_serializing_if = "Option::is_none")]
    pub oldest_id: Option<String>,
    /// Total count of tweets matching the query
    #[serde(skip_serializing_if = "Option::is_none")]
    pub total_tweet_count: Option<i64>,
}

/// Granularity options for tweet counts
#[derive(Debug, Deserialize, Serialize, JsonSchema)]
#[serde(rename_all = "lowercase")]
pub enum Granularity {
    /// Minute-by-minute counts
    Minute,
    /// Hourly counts (default)
    Hour,
    /// Daily counts
    Day,
}
=======
/// Twitter API response for a retweet request
#[derive(Debug, Deserialize)]
pub struct RetweetResponse {
    /// Data returned when the request is successful
    #[serde(default)]
    pub data: Option<RetweetData>,
    /// Errors returned when the request fails
    #[serde(default)]
    pub errors: Option<Vec<TwitterApiError>>,
}

/// Data structure for a successful retweet response
#[derive(Debug, Deserialize)]
pub struct RetweetData {
    /// ID of the retweeted tweet
    pub rest_id: String,
    /// Whether the tweet was successfully retweeted
    pub retweeted: bool,
}

impl_twitter_response_parser!(RetweetResponse, RetweetData);
>>>>>>> 823ff462
<|MERGE_RESOLUTION|>--- conflicted
+++ resolved
@@ -635,7 +635,6 @@
     Subscribers,
 }
 
-<<<<<<< HEAD
 /// A single count result from the Twitter API
 #[derive(Debug, Serialize, Deserialize, JsonSchema)]
 pub struct TweetCount {
@@ -689,7 +688,6 @@
     /// Daily counts
     Day,
 }
-=======
 /// Twitter API response for a retweet request
 #[derive(Debug, Deserialize)]
 pub struct RetweetResponse {
@@ -710,5 +708,4 @@
     pub retweeted: bool,
 }
 
-impl_twitter_response_parser!(RetweetResponse, RetweetData);
->>>>>>> 823ff462
+impl_twitter_response_parser!(RetweetResponse, RetweetData);