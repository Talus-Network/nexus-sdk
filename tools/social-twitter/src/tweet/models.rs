use {
    crate::{
        error::{TwitterApiError, TwitterError, TwitterErrorKind, TwitterErrorResponse},
        impl_twitter_response_parser,
        twitter_client::TwitterApiParsedResponse,
    },
    schemars::JsonSchema,
    serde::{Deserialize, Serialize},
    serde_json::Value,
};

#[derive(Debug, Serialize, Deserialize, JsonSchema)]
pub struct TweetsResponse {
    #[serde(skip_serializing_if = "Option::is_none")]
    pub data: Option<Vec<Tweet>>,
    #[serde(skip_serializing_if = "Option::is_none")]
    pub errors: Option<Vec<TwitterApiError>>,
    #[serde(skip_serializing_if = "Option::is_none")]
    pub includes: Option<Includes>,
    #[serde(skip_serializing_if = "Option::is_none")]
    pub meta: Option<Meta>,
}

#[derive(Debug, Serialize, Deserialize, JsonSchema)]
pub struct GetTweetResponse {
    #[serde(skip_serializing_if = "Option::is_none")]
    pub data: Option<Tweet>,
    #[serde(skip_serializing_if = "Option::is_none")]
    pub errors: Option<Vec<ApiError>>,
    #[serde(skip_serializing_if = "Option::is_none")]
    pub includes: Option<Includes>,
    #[serde(skip_serializing_if = "Option::is_none")]
    pub meta: Option<Meta>,
}

#[derive(Debug, Serialize, Deserialize, JsonSchema)]
pub struct Tweet {
    pub id: String,   // mandatory
    pub text: String, // mandatory
    #[serde(skip_serializing_if = "Option::is_none")]
    pub author_id: Option<String>,
    #[serde(skip_serializing_if = "Option::is_none")]
    pub created_at: Option<String>,
    #[serde(skip_serializing_if = "Option::is_none")]
    pub username: Option<String>,
    #[serde(skip_serializing_if = "Option::is_none")]
    pub attachments: Option<Attachments>,
    #[serde(skip_serializing_if = "Option::is_none")]
    pub community_id: Option<String>,
    #[serde(skip_serializing_if = "Option::is_none")]
    pub context_annotations: Option<Vec<ContextAnnotation>>,
    #[serde(skip_serializing_if = "Option::is_none")]
    pub conversation_id: Option<String>,
    #[serde(skip_serializing_if = "Option::is_none")]
    pub edit_controls: Option<EditControls>,
    #[serde(skip_serializing_if = "Option::is_none")]
    pub edit_history_tweet_ids: Option<Vec<String>>,
    #[serde(skip_serializing_if = "Option::is_none")]
    pub entities: Option<Entities>,
    #[serde(skip_serializing_if = "Option::is_none")]
    pub geo: Option<Geo>,
    #[serde(skip_serializing_if = "Option::is_none")]
    pub in_reply_to_user_id: Option<String>,
    #[serde(skip_serializing_if = "Option::is_none")]
    pub lang: Option<String>,
    #[serde(skip_serializing_if = "Option::is_none")]
    pub non_public_metrics: Option<NonPublicMetrics>,
    #[serde(skip_serializing_if = "Option::is_none")]
    pub note_tweet: Option<NoteTweet>,
    #[serde(skip_serializing_if = "Option::is_none")]
    pub organic_metrics: Option<OrganicMetrics>,
    #[serde(skip_serializing_if = "Option::is_none")]
    pub possibly_sensitive: Option<bool>,
    #[serde(skip_serializing_if = "Option::is_none")]
    pub promoted_metrics: Option<PromotedMetrics>,
    #[serde(skip_serializing_if = "Option::is_none")]
    pub public_metrics: Option<PublicMetrics>,
    #[serde(skip_serializing_if = "Option::is_none")]
    pub referenced_tweets: Option<Vec<ReferencedTweet>>,
    #[serde(skip_serializing_if = "Option::is_none")]
    pub reply_settings: Option<String>,
    #[serde(skip_serializing_if = "Option::is_none")]
    pub scopes: Option<Scopes>,
    #[serde(skip_serializing_if = "Option::is_none")]
    pub source: Option<String>,
    #[serde(skip_serializing_if = "Option::is_none")]
    pub withheld: Option<Withheld>,
}

#[derive(Debug, Serialize, Deserialize, JsonSchema)]
pub struct Attachments {
    #[serde(skip_serializing_if = "Option::is_none")]
    pub media_keys: Option<Vec<String>>,
    #[serde(skip_serializing_if = "Option::is_none")]
    pub poll_ids: Option<Vec<String>>,
    #[serde(skip_serializing_if = "Option::is_none")]
    pub media_source_tweet_id: Option<Vec<String>>,
}

#[derive(Debug, Serialize, Deserialize, JsonSchema)]
pub struct ContextAnnotation {
    pub domain: ContextAnnotationDomain,
    pub entity: ContextAnnotationEntity,
}

#[derive(Debug, Serialize, Deserialize, JsonSchema)]
pub struct ContextAnnotationDomain {
    pub id: String,
    pub description: String,
    pub name: String,
}

#[derive(Debug, Serialize, Deserialize, JsonSchema)]
pub struct ContextAnnotationEntity {
    pub id: String,
    pub description: String,
    pub name: String,
}

#[derive(Debug, Serialize, Deserialize, JsonSchema)]
pub struct EditControls {
    pub editable_until: String,
    pub edits_remaining: i32,
    pub is_edit_eligible: bool,
}

#[derive(Debug, Serialize, Deserialize, JsonSchema)]
pub struct Entities {
    #[serde(skip_serializing_if = "Option::is_none")]
    pub annotations: Option<Vec<Annotation>>,
    #[serde(skip_serializing_if = "Option::is_none")]
    pub cashtags: Option<Vec<Cashtag>>,
    #[serde(skip_serializing_if = "Option::is_none")]
    pub hashtags: Option<Vec<Hashtag>>,
    #[serde(skip_serializing_if = "Option::is_none")]
    pub mentions: Option<Vec<Mention>>,
    #[serde(skip_serializing_if = "Option::is_none")]
    pub urls: Option<Vec<UrlEntity>>,
}

#[derive(Debug, Serialize, Deserialize, JsonSchema)]
pub struct Annotation {
    pub end: i32,
    pub start: i32,
    #[serde(skip_serializing_if = "Option::is_none")]
    pub normalized_text: Option<String>,
    #[serde(skip_serializing_if = "Option::is_none")]
    pub probability: Option<f64>,
    #[serde(rename = "type")]
    pub annotation_type: String,
}

#[derive(Debug, Serialize, Deserialize, JsonSchema)]
pub struct Cashtag {
    pub end: i32,
    pub start: i32,
    pub tag: String,
}

#[derive(Debug, Serialize, Deserialize, JsonSchema)]
pub struct Hashtag {
    pub end: i32,
    pub start: i32,
    pub tag: String,
}

#[derive(Debug, Serialize, Deserialize, JsonSchema)]
pub struct Mention {
    pub end: i32,
    pub start: i32,
    pub username: String,
    pub id: String,
}

#[derive(Debug, Serialize, Deserialize, JsonSchema)]
pub struct UrlEntity {
    pub end: i32,
    pub start: i32,
    pub url: String,
    #[serde(skip_serializing_if = "Option::is_none")]
    pub description: Option<String>,
    #[serde(skip_serializing_if = "Option::is_none")]
    pub display_url: Option<String>,
    #[serde(skip_serializing_if = "Option::is_none")]
    pub expanded_url: Option<String>,
    #[serde(skip_serializing_if = "Option::is_none")]
    pub images: Option<Vec<UrlImage>>,
    #[serde(skip_serializing_if = "Option::is_none")]
    pub media_key: Option<String>,
    #[serde(default, skip_serializing_if = "Option::is_none")]
    pub status: Option<i32>,
    #[serde(skip_serializing_if = "Option::is_none")]
    pub title: Option<String>,
    #[serde(skip_serializing_if = "Option::is_none")]
    pub unwound_url: Option<String>,
}

#[derive(Debug, Serialize, Deserialize, JsonSchema)]
pub struct UrlImage {
    pub height: i32,
    pub url: String,
    pub width: i32,
}

#[derive(Debug, Serialize, Deserialize, JsonSchema)]
pub struct Geo {
    #[serde(skip_serializing_if = "Option::is_none")]
    pub coordinates: Option<Coordinates>,
    #[serde(skip_serializing_if = "Option::is_none")]
    pub place_id: Option<String>,
}

#[derive(Debug, Serialize, Deserialize, JsonSchema)]
pub struct Coordinates {
    pub coordinates: [f64; 2], // [longitude, latitude]
    #[serde(rename = "type")]
    pub coord_type: String,
}

#[derive(Debug, Serialize, Deserialize, JsonSchema)]
pub struct NonPublicMetrics {
    #[serde(skip_serializing_if = "Option::is_none")]
    pub impression_count: Option<i32>,
}

#[derive(Debug, Serialize, Deserialize, JsonSchema)]
pub struct NoteTweet {
    pub text: String,
    pub entities: Option<Entities>,
}

#[derive(Debug, Serialize, Deserialize, JsonSchema)]
pub struct OrganicMetrics {
    pub impression_count: i32,
    pub like_count: i32,
    pub reply_count: i32,
    pub retweet_count: i32,
}

#[derive(Debug, Serialize, Deserialize, JsonSchema)]
pub struct PromotedMetrics {
    #[serde(skip_serializing_if = "Option::is_none")]
    pub impression_count: Option<i32>,
    #[serde(skip_serializing_if = "Option::is_none")]
    pub like_count: Option<i32>,
    #[serde(skip_serializing_if = "Option::is_none")]
    pub reply_count: Option<i32>,
    #[serde(skip_serializing_if = "Option::is_none")]
    pub retweet_count: Option<i32>,
}

#[derive(Debug, Serialize, Deserialize, JsonSchema)]
pub struct PublicMetrics {
    pub bookmark_count: i32,
    pub impression_count: i32,
    pub like_count: i32,
    pub reply_count: i32,
    pub retweet_count: i32,
    #[serde(skip_serializing_if = "Option::is_none")]
    pub quote_count: Option<i32>,
}

#[derive(Debug, Serialize, Deserialize, JsonSchema)]
pub enum ReferencedTweetType {
    #[serde(rename = "retweeted")]
    Retweeted,
    #[serde(rename = "quoted")]
    Quoted,
    #[serde(rename = "replied_to")]
    RepliedTo,
}

#[derive(Debug, Serialize, Deserialize, JsonSchema)]
pub struct ReferencedTweet {
    pub id: String,
    #[serde(rename = "type")]
    pub ref_type: ReferencedTweetType,
}

#[derive(Debug, Serialize, Deserialize, JsonSchema)]
pub struct Scopes {
    pub followers: bool,
}

#[derive(Debug, Serialize, Deserialize, JsonSchema)]
pub struct Withheld {
    pub copyright: bool,
    pub country_codes: Vec<String>,
    pub scope: String,
}

#[derive(Debug, Serialize, Deserialize, JsonSchema)]
pub struct ApiError {
    pub title: String,
    #[serde(rename = "type")]
    pub error_type: String,
    #[serde(skip_serializing_if = "Option::is_none")]
    pub detail: Option<String>,
    #[serde(skip_serializing_if = "Option::is_none")]
    pub status: Option<i32>,
}

#[derive(Debug, Serialize, Deserialize, JsonSchema)]
pub struct Includes {
    #[serde(skip_serializing_if = "Option::is_none")]
    pub media: Option<Vec<Media>>,
    #[serde(skip_serializing_if = "Option::is_none")]
    pub places: Option<Vec<Place>>,
    #[serde(skip_serializing_if = "Option::is_none")]
    pub polls: Option<Vec<Poll>>,
    #[serde(skip_serializing_if = "Option::is_none")]
    pub topics: Option<Vec<Topic>>,
    #[serde(skip_serializing_if = "Option::is_none")]
    pub tweets: Option<Vec<Tweet>>,
    #[serde(skip_serializing_if = "Option::is_none")]
    pub users: Option<Vec<User>>,
}

#[derive(Debug, Serialize, Deserialize, JsonSchema)]
pub struct Media {
    #[serde(rename = "type")]
    pub media_type: String,
    #[serde(skip_serializing_if = "Option::is_none")]
    pub height: Option<i32>,
    pub media_key: String,
    #[serde(skip_serializing_if = "Option::is_none")]
    pub width: Option<i32>,
}

#[derive(Debug, Serialize, Deserialize, JsonSchema)]
pub struct Place {
    pub full_name: String,
    pub id: String,
    #[serde(skip_serializing_if = "Option::is_none")]
    pub contained_within: Option<Vec<String>>,
    #[serde(skip_serializing_if = "Option::is_none")]
    pub country: Option<String>,
    #[serde(skip_serializing_if = "Option::is_none")]
    pub country_code: Option<String>,
    #[serde(skip_serializing_if = "Option::is_none")]
    pub geo: Option<GeoPlace>,
}

#[derive(Debug, Serialize, Deserialize, JsonSchema)]
pub struct GeoPlace {
    pub bbox: Vec<f64>,
    pub properties: Value,
    #[serde(rename = "type")]
    pub geo_type: String,
    #[serde(skip_serializing_if = "Option::is_none")]
    pub geometry: Option<Geometry>,
}

#[derive(Debug, Serialize, Deserialize, JsonSchema)]
pub struct Geometry {
    pub coordinates: Vec<f64>,
    #[serde(rename = "type")]
    pub geo_type: String,
}

#[derive(Debug, Serialize, Deserialize, JsonSchema)]
pub struct Poll {
    pub duration_minutes: i32,
    pub end_datetime: String,
    pub id: String,
    pub options: Vec<PollOption>,
    pub voting_status: String,
}

#[derive(Debug, Serialize, Deserialize, JsonSchema)]
pub struct PollOption {
    pub label: String,
    pub position: i32,
    pub votes: i32,
}

#[derive(Debug, Serialize, Deserialize, JsonSchema)]
pub struct Topic {
    pub description: String,
    pub id: String,
    pub name: String,
}

#[derive(Debug, Serialize, Deserialize, JsonSchema)]
pub struct User {
    #[serde(skip_serializing_if = "Option::is_none")]
    pub created_at: Option<String>,
    pub id: String,
    pub name: String,
    pub protected: bool,
    pub username: String,
    #[serde(skip_serializing_if = "Option::is_none")]
    pub description: Option<String>,
    #[serde(skip_serializing_if = "Option::is_none")]
    pub entities: Option<Value>,
    #[serde(skip_serializing_if = "Option::is_none")]
    pub location: Option<String>,
    #[serde(skip_serializing_if = "Option::is_none")]
    pub public_metrics: Option<PublicUserMetrics>,
    #[serde(skip_serializing_if = "Option::is_none")]
    pub profile_image_url: Option<String>,
    #[serde(skip_serializing_if = "Option::is_none")]
    pub verified: Option<bool>,
}

#[derive(Debug, Serialize, Deserialize, JsonSchema)]
pub struct PublicUserMetrics {
    #[serde(skip_serializing_if = "Option::is_none")]
    pub followers_count: Option<i32>,
    #[serde(skip_serializing_if = "Option::is_none")]
    pub following_count: Option<i32>,
    #[serde(skip_serializing_if = "Option::is_none")]
    pub tweet_count: Option<i32>,
    #[serde(skip_serializing_if = "Option::is_none")]
    pub listed_count: Option<i32>,
}

#[derive(Debug, Deserialize, Serialize, JsonSchema)]
pub struct Meta {
    #[serde(skip_serializing_if = "Option::is_none")]
    pub newest_id: Option<String>,
    #[serde(skip_serializing_if = "Option::is_none")]
    pub next_token: Option<String>,
    #[serde(skip_serializing_if = "Option::is_none")]
    pub oldest_id: Option<String>,
    #[serde(skip_serializing_if = "Option::is_none")]
    pub previous_token: Option<String>,
    #[serde(skip_serializing_if = "Option::is_none")]
    pub result_count: Option<i32>,
}

/// Available Tweet fields that can be requested
#[derive(Debug, Deserialize, Serialize, JsonSchema)]
#[serde(rename_all = "snake_case")]
pub enum TweetField {
    Article,
    Attachments,
    AuthorId,
    CardUri,
    CommunityId,
    ContextAnnotations,
    ConversationId,
    CreatedAt,
    DisplayTextRange,
    EditControls,
    EditHistoryTweetIds,
    Entities,
    Geo,
    Id,
    InReplyToUserId,
    Lang,
    MediaMetadata,
    NonPublicMetrics,
    NoteTweet,
    OrganicMetrics,
    PossiblySensitive,
    PromotedMetrics,
    PublicMetrics,
    ReferencedTweets,
    ReplySettings,
    Scopes,
    Source,
    Text,
    Withheld,
}

/// Available expansion fields
#[derive(Debug, Deserialize, Serialize, JsonSchema)]
#[serde(rename_all = "snake_case")]
pub enum ExpansionField {
    #[serde(rename = "article.cover_media")]
    ArticleCoverMedia,
    #[serde(rename = "article.media_entities")]
    ArticleMediaEntities,
    #[serde(rename = "attachments.media_keys")]
    AttachmentsMediaKeys,
    #[serde(rename = "attachments.media_source_tweet")]
    AttachmentsMediaSourceTweet,
    #[serde(rename = "attachments.poll_ids")]
    AttachmentsPollIds,
    AuthorId,
    EditHistoryTweetIds,
    #[serde(rename = "entities.mentions.username")]
    EntitiesMentionsUsername,
    #[serde(rename = "geo.place_id")]
    GeoPlaceId,
    InReplyToUserId,
    #[serde(rename = "entities.note.mentions.username")]
    EntitiesNoteMentionsUsername,
    #[serde(rename = "referenced_tweets.id")]
    ReferencedTweetsId,
    #[serde(rename = "referenced_tweets.id.attachments.media_keys")]
    ReferencedTweetsIdAttachmentsMediaKeys,
    #[serde(rename = "referenced_tweets.id.author_id")]
    ReferencedTweetsIdAuthorId,
}

/// Available Media fields
#[derive(Debug, Deserialize, Serialize, JsonSchema)]
#[serde(rename_all = "snake_case")]
pub enum MediaField {
    AltText,
    DurationMs,
    Height,
    MediaKey,
    NonPublicMetrics,
    OrganicMetrics,
    PreviewImageUrl,
    PromotedMetrics,
    PublicMetrics,
    #[serde(rename = "type")]
    Type,
    Url,
    Variants,
    Width,
}

/// Available Poll fields
#[derive(Debug, Deserialize, Serialize, JsonSchema)]
#[serde(rename_all = "snake_case")]
pub enum PollField {
    DurationMinutes,
    EndDatetime,
    Id,
    Options,
    VotingStatus,
}

/// Available User fields
#[derive(Debug, Deserialize, Serialize, JsonSchema)]
#[serde(rename_all = "snake_case")]
pub enum UserField {
    Affiliation,
    ConnectionStatus,
    CreatedAt,
    Description,
    Entities,
    Id,
    IsIdentityVerified,
    Location,
    MostRecentTweetId,
    Name,
    Parody,
    PinnedTweetId,
    ProfileBannerUrl,
    ProfileImageUrl,
    Protected,
    PublicMetrics,
    ReceivesYourDm,
    Subscription,
    SubscriptionType,
    Url,
    Username,
    Verified,
    VerifiedFollowersCount,
    VerifiedType,
    Withheld,
}

/// Available Place fields
#[derive(Debug, Deserialize, Serialize, JsonSchema)]
#[serde(rename_all = "snake_case")]
pub enum PlaceField {
    ContainedWithin,
    Country,
    CountryCode,
    FullName,
    Geo,
    Id,
    Name,
    PlaceType,
}

/// Available Exclude fields
#[derive(Debug, Deserialize, Serialize, JsonSchema)]
#[serde(rename_all = "snake_case")]
pub enum ExcludeField {
    Replies,
    Retweets,
}

// This models are only for the post_tweet tool
#[derive(Debug, Serialize, Deserialize, JsonSchema)]
pub struct TweetResponse {
    /// Tweet's unique identifier
    pub id: String,
    /// List of tweet IDs in the edit history
    pub edit_history_tweet_ids: Vec<String>,
    /// The actual content of the tweet
    pub text: String,
}

#[derive(Debug, Serialize, Deserialize, JsonSchema)]
pub struct GeoInfo {
    /// Place ID for the location
    pub place_id: String,
}

#[derive(Debug, Serialize, Deserialize, JsonSchema)]
pub struct MediaInfo {
    /// List of media IDs to attach
    pub media_ids: Vec<String>,
    /// List of user IDs to tag in the media
    #[serde(skip_serializing_if = "Option::is_none")]
    pub tagged_user_ids: Option<Vec<String>>,
}

#[derive(Debug, Serialize, Deserialize, JsonSchema)]
pub struct PollInfo {
    /// Duration of the poll in minutes (5-10080)
    pub duration_minutes: i32,
    /// List of poll options (2-4 options)
    pub options: Vec<String>,
    /// Reply settings for the poll
    #[serde(skip_serializing_if = "Option::is_none")]
    pub reply_settings: Option<ReplySettings>,
}

#[derive(Debug, Serialize, Deserialize, JsonSchema)]
pub struct ReplyInfo {
    /// ID of the tweet to reply to
    pub in_reply_to_tweet_id: String,
    /// List of user IDs to exclude from replies
    #[serde(skip_serializing_if = "Option::is_none")]
    pub exclude_reply_user_ids: Option<Vec<String>>,
}

#[derive(Debug, Serialize, Deserialize, JsonSchema)]
pub enum ReplySettings {
    #[serde(rename = "following")]
    Following,
    #[serde(rename = "mentionedUsers")]
    MentionedUsers,
    #[serde(rename = "subscribers")]
    Subscribers,
}

/// Twitter API response for a retweet request
#[derive(Debug, Deserialize)]
pub struct RetweetResponse {
    /// Data returned when the request is successful
    #[serde(default)]
    pub data: Option<RetweetData>,
    /// Errors returned when the request fails
    #[serde(default)]
    pub errors: Option<Vec<TwitterApiError>>,
}

/// Data structure for a successful retweet response
#[derive(Debug, Deserialize)]
pub struct RetweetData {
    /// ID of the retweeted tweet
    pub rest_id: String,
    /// Whether the tweet was successfully retweeted
    pub retweeted: bool,
}

<<<<<<< HEAD
/// Twitter API response for an undo retweet request
#[derive(Debug, Deserialize)]
pub struct UndoRetweetResponse {
    /// Data returned when the request is successful
    #[serde(default)]
    pub data: Option<UndoRetweetData>,
=======
#[derive(Debug, Deserialize)]
pub struct DeleteResponse {
    /// Data returned when the request is successful
    #[serde(default)]
    pub data: Option<DeleteData>,
>>>>>>> bf6d310b
    /// Errors returned when the request fails
    #[serde(default)]
    pub errors: Option<Vec<TwitterApiError>>,
}

<<<<<<< HEAD
/// Data structure for a successful undo retweet response
#[derive(Debug, Deserialize)]
pub struct UndoRetweetData {
    /// Whether the tweet was successfully retweeted
    pub retweeted: bool,
}

impl_twitter_response_parser!(RetweetResponse, RetweetData);
impl_twitter_response_parser!(UndoRetweetResponse, UndoRetweetData);
=======
#[derive(Debug, Deserialize)]
pub struct DeleteData {
    pub deleted: bool,
}

impl_twitter_response_parser!(RetweetResponse, RetweetData);
impl_twitter_response_parser!(DeleteResponse, DeleteData);
impl_twitter_response_parser!(TweetsResponse, Vec<Tweet>, includes = Includes, meta = Meta);
>>>>>>> bf6d310b
<|MERGE_RESOLUTION|>--- conflicted
+++ resolved
@@ -655,26 +655,32 @@
     pub retweeted: bool,
 }
 
-<<<<<<< HEAD
+#[derive(Debug, Deserialize)]
+pub struct DeleteResponse {
+    /// Data returned when the request is successful
+    #[serde(default)]
+    pub data: Option<DeleteData>,
+    /// Errors returned when the request fails
+    #[serde(default)]
+    pub errors: Option<Vec<TwitterApiError>>,
+}
+
+#[derive(Debug, Deserialize)]
+pub struct DeleteData {
+    pub deleted: bool,
+}
+
 /// Twitter API response for an undo retweet request
 #[derive(Debug, Deserialize)]
 pub struct UndoRetweetResponse {
     /// Data returned when the request is successful
     #[serde(default)]
     pub data: Option<UndoRetweetData>,
-=======
-#[derive(Debug, Deserialize)]
-pub struct DeleteResponse {
-    /// Data returned when the request is successful
-    #[serde(default)]
-    pub data: Option<DeleteData>,
->>>>>>> bf6d310b
     /// Errors returned when the request fails
     #[serde(default)]
     pub errors: Option<Vec<TwitterApiError>>,
 }
 
-<<<<<<< HEAD
 /// Data structure for a successful undo retweet response
 #[derive(Debug, Deserialize)]
 pub struct UndoRetweetData {
@@ -683,14 +689,6 @@
 }
 
 impl_twitter_response_parser!(RetweetResponse, RetweetData);
-impl_twitter_response_parser!(UndoRetweetResponse, UndoRetweetData);
-=======
-#[derive(Debug, Deserialize)]
-pub struct DeleteData {
-    pub deleted: bool,
-}
-
-impl_twitter_response_parser!(RetweetResponse, RetweetData);
 impl_twitter_response_parser!(DeleteResponse, DeleteData);
 impl_twitter_response_parser!(TweetsResponse, Vec<Tweet>, includes = Includes, meta = Meta);
->>>>>>> bf6d310b
+impl_twitter_response_parser!(UndoRetweetResponse, UndoRetweetData);