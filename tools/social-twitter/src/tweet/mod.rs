--- conflicted
+++ resolved
@@ -8,10 +8,7 @@
 pub(crate) mod like_tweet;
 pub(crate) mod models;
 pub(crate) mod post_tweet;
-<<<<<<< HEAD
+pub(crate) mod retweet_tweet;
 pub(crate) mod undo_retweet_tweet;
-=======
-pub(crate) mod retweet_tweet;
->>>>>>> 823ff462
 
 pub const TWITTER_API_BASE: &str = "https://api.twitter.com/2";