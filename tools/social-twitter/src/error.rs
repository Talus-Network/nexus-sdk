use {
    crate::list::models::{Includes, Meta},
    reqwest::{Response, StatusCode},
<<<<<<< HEAD
    serde::{de::Error, Deserialize, Serialize},
=======
    schemars::JsonSchema,
    serde::{Deserialize, Serialize},
>>>>>>> e1753000
    serde_json::Value,
    thiserror::Error,
};

/// Error kind enumeration for Twitter operations
#[derive(Debug, Serialize, Deserialize, Clone, PartialEq, JsonSchema)]
#[serde(rename_all = "snake_case")]
pub enum TwitterErrorKind {
    /// Network-related error
    Network,
    /// Connection error
    Connection,
    /// Timeout error
    Timeout,
    /// Error parsing response
    Parse,
    /// Authentication/authorization error
    Auth,
    /// Resource not found
    NotFound,
    /// Rate limit exceeded
    RateLimit,
    /// Server error
    Server,
    /// Forbidden access
    Forbidden,
    /// API-specific error
    Api,
    /// Unknown error
    Unknown,
}

/// A Twitter API error returned by the API
#[derive(Debug, Serialize, Deserialize, Clone)]
pub struct TwitterApiError {
    pub title: String,
    #[serde(rename = "type")]
    pub error_type: String,
    #[serde(skip_serializing_if = "Option::is_none")]
    pub detail: Option<String>,
    #[serde(skip_serializing_if = "Option::is_none")]
    pub status: Option<i32>,
    #[serde(skip_serializing_if = "Option::is_none")]
    pub value: Option<String>,
    #[serde(skip_serializing_if = "Option::is_none")]
    pub resource_type: Option<String>,
    #[serde(skip_serializing_if = "Option::is_none")]
    pub parameter: Option<String>,
    #[serde(skip_serializing_if = "Option::is_none")]
    pub resource_id: Option<String>,
}

/// Error type for Twitter operations
#[derive(Error, Debug)]
#[allow(dead_code)]
pub enum TwitterError {
    #[error("Network error: {0}")]
    Network(#[from] reqwest::Error),

    #[error("Response parsing error: {0}")]
    ParseError(#[from] serde_json::Error),

    #[error("Twitter API error: {0} (type: {1}){2}")]
    ApiError(String, String, String),

    #[error("Twitter API status error: {0}")]
    StatusError(StatusCode),

    #[error("Unknown error: {0}")]
    Other(String),
}

/// Standard error response structure for Twitter tools
#[derive(Debug, Serialize, Deserialize)]
pub struct TwitterErrorResponse {
    /// Detailed error message
    pub reason: String,
    /// Type of error (network, server, auth, etc.)
    pub kind: TwitterErrorKind,
    /// HTTP status code if available
    #[serde(skip_serializing_if = "Option::is_none")]
    pub status_code: Option<u16>,
}

impl TwitterError {
    /// Create a new error from a Twitter API error object
    pub fn from_api_error(error: &TwitterApiError) -> Self {
        let detail = error
            .detail
            .clone()
            .map_or_else(String::new, |d| format!(" - {}", d));

        TwitterError::ApiError(error.title.clone(), error.error_type.clone(), detail)
    }

    /// Convert the error to a standardized TwitterErrorResponse
    pub fn to_error_response(&self) -> TwitterErrorResponse {
        match self {
            TwitterError::Network(req_err) => {
                let kind = if req_err.is_timeout() {
                    TwitterErrorKind::Timeout
                } else if req_err.is_connect() {
                    TwitterErrorKind::Connection
                } else {
                    TwitterErrorKind::Network
                };

                TwitterErrorResponse {
                    reason: self.to_string(),
                    kind,
                    status_code: None,
                }
            }
            TwitterError::ParseError(_) => TwitterErrorResponse {
                reason: self.to_string(),
                kind: TwitterErrorKind::Parse,
                status_code: None,
            },
            TwitterError::ApiError(title, error_type, _) => {
                // Extract error kind and status code from API errors
                let (kind, code) = if error_type.contains("rate") || title.contains("Rate") {
                    (TwitterErrorKind::RateLimit, Some(429))
                } else if error_type.contains("auth") || title.contains("Unauthorized") {
                    (TwitterErrorKind::Auth, Some(401))
                } else if error_type.contains("not-found") || title.contains("Not Found") {
                    (TwitterErrorKind::NotFound, Some(404))
                } else if error_type.contains("forbidden") {
                    (TwitterErrorKind::Forbidden, Some(403))
                } else if error_type.contains("server") {
                    (TwitterErrorKind::Server, Some(500))
                } else {
                    (TwitterErrorKind::Api, None)
                };

                TwitterErrorResponse {
                    reason: self.to_string(),
                    kind,
                    status_code: code,
                }
            }
            TwitterError::StatusError(status) => {
                let code = status.as_u16();
                let kind = if code == 429 {
                    TwitterErrorKind::RateLimit
                } else if code == 401 {
                    TwitterErrorKind::Auth
                } else if code == 403 {
                    TwitterErrorKind::Forbidden
                } else if code == 404 {
                    TwitterErrorKind::NotFound
                } else if code >= 500 {
                    TwitterErrorKind::Server
                } else {
                    TwitterErrorKind::Unknown
                };

                TwitterErrorResponse {
                    reason: self.to_string(),
                    kind,
                    status_code: Some(code),
                }
            }
            TwitterError::Other(_) => TwitterErrorResponse {
                reason: self.to_string(),
                kind: TwitterErrorKind::Unknown,
                status_code: None,
            },
        }
    }
}

/// Result type for Twitter operations
pub type TwitterResult<T> = Result<T, TwitterError>;

#[derive(Debug, Serialize, Deserialize)]
struct TwitterDefaultError {
    code: i32,
    message: String,
}

/// Helper function to parse Twitter API response
pub async fn parse_twitter_response<T>(response: Response) -> TwitterResult<T>
where
    T: for<'de> Deserialize<'de> + std::fmt::Debug,
{
    // Check if response is successful
    if !response.status().is_success() {
        let status = response.status();

        // Try to parse error response
        match response.text().await {
            Ok(text) => {
                // Try to parse as default Twitter error format
                if let Ok(default_error) = serde_json::from_str::<TwitterDefaultError>(&text) {
                    // Check for specific error codes
                    let error_type = match default_error.code {
                        32 => "authentication", // Auth error
                        88 => "rate_limit",     // Rate limit
                        34 => "not-found",      // Not found
                        _ => "default",
                    };

                    // Map common error codes to better titles
                    let title = match default_error.code {
                        32 => "Unauthorized",
                        88 => "Rate Limit Exceeded",
                        34 => "Not Found Error",
                        _ => "Twitter API Error",
                    };

                    return Err(TwitterError::ApiError(
                        title.to_string(),
                        error_type.to_string(),
                        format!(
                            " - {} (Code: {})",
                            default_error.message, default_error.code
                        ),
                    ));
                }

                if let Ok(error_response) = serde_json::from_str::<Value>(&text) {
                    if let Some(errors) = error_response.get("errors").and_then(|e| e.as_array()) {
                        if let Some(first_error) = errors.first() {
                            // Check for code in the error object
                            let code = first_error.get("code").and_then(|c| c.as_i64());

                            // Set title based on code or fallback to title field
                            let title = match code {
                                Some(32) => "Unauthorized",
                                Some(88) => "Rate Limit Exceeded",
                                Some(34) => "Not Found Error",
                                _ => error_response
                                    .get("title")
                                    .and_then(|t| t.as_str())
                                    .unwrap_or("Unknown Error"),
                            };

                            // Set error_type based on code or fallback to type field
                            let error_type = match code {
                                Some(32) => "authentication",
                                Some(88) => "rate_limit",
                                Some(34) => "not-found",
                                _ => error_response
                                    .get("type")
                                    .and_then(|t| t.as_str())
                                    .unwrap_or("unknown"),
                            };

                            let mut detail = String::new();

                            if let Some(d) = error_response.get("detail").and_then(|d| d.as_str()) {
                                detail.push_str(&format!(" - {}", d));
                            }

                            if let Some(message) =
                                first_error.get("message").and_then(|m| m.as_str())
                            {
                                detail.push_str(&format!(" - {}", message));
                            }

                            return Err(TwitterError::ApiError(
                                title.to_string(),
                                error_type.to_string(),
                                detail,
                            ));
                        }
                    }
                }

                // If we couldn't parse the error response, return the status code
                Err(TwitterError::StatusError(status))
            }
            Err(e) => Err(TwitterError::Network(e)),
        }
    } else {
        // Try to parse response as JSON
        match response.text().await {
            Ok(text) => {
                match serde_json::from_str::<T>(&text) {
                    Ok(parsed) => {
                        // Check if the parsed response has errors field
                        if let Ok(value) = serde_json::from_str::<Value>(&text) {
                            if let Some(errors) = value.get("errors").and_then(|e| e.as_array()) {
                                if let Some(first_error) = errors.first() {
                                    // Check for code in the error object
                                    let code = first_error.get("code").and_then(|c| c.as_i64());

                                    if let Some(twitter_error) =
                                        serde_json::from_value::<TwitterApiError>(
                                            first_error.clone(),
                                        )
                                        .ok()
                                    {
                                        return Err(TwitterError::from_api_error(&twitter_error));
                                    } else {
                                        // Set title based on code or fallback to title field
                                        let title = match code {
                                            Some(32) => "Unauthorized",
                                            Some(88) => "Rate Limit Exceeded",
                                            Some(34) => "Not Found Error",
                                            _ => first_error
                                                .get("title")
                                                .and_then(|t| t.as_str())
                                                .unwrap_or("Unknown Error"),
                                        };

                                        // Set error_type based on code or fallback to type field
                                        let error_type = match code {
                                            Some(32) => "authentication",
                                            Some(88) => "rate_limit",
                                            Some(34) => "not-found",
                                            _ => first_error
                                                .get("type")
                                                .and_then(|t| t.as_str())
                                                .unwrap_or("unknown"),
                                        };

                                        let detail = first_error
                                            .get("detail")
                                            .and_then(|d| d.as_str())
                                            .map(|s| format!(" - {}", s))
                                            .unwrap_or_default();

                                        // If there's a message field, append it to the detail
                                        let detail_with_message = if let Some(message) =
                                            first_error.get("message").and_then(|m| m.as_str())
                                        {
                                            if detail.is_empty() {
                                                format!(" - {}", message)
                                            } else {
                                                format!("{} - {}", detail, message)
                                            }
                                        } else {
                                            detail
                                        };

                                        return Err(TwitterError::ApiError(
                                            title.to_string(),
                                            error_type.to_string(),
                                            detail_with_message,
                                        ));
                                    }
                                }
                            }
                        }

                        Ok(parsed)
                    }
                    Err(e) => Err(TwitterError::ParseError(e)),
                }
            }
            Err(e) => Err(TwitterError::Network(e)),
        }
    }
}

/// Helper function to parse Twitter API response
pub async fn parse_twitter_response_v2<T>(
    response: Response,
) -> TwitterResult<(T, Option<Includes>, Option<Meta>)>
where
    T: for<'de> Deserialize<'de> + std::fmt::Debug,
{
    // If response is successful, parse the response as JSON
    if response.status().is_success() {
        match response.text().await {
            Ok(text) => {
                let value: serde_json::Value = serde_json::from_str(&text)?;
                if let Some(errors) = value.get("errors") {
                    if let Some(error) = errors.as_array().and_then(|e| e.first()) {
                        let title = error
                            .get("title")
                            .and_then(|t| t.as_str())
                            .unwrap_or("Unknown Error");
                        let error_type = error
                            .get("type")
                            .and_then(|t| t.as_str())
                            .unwrap_or("unknown");

                        return Err(TwitterError::ApiError(
                            title.to_string(),
                            error_type.to_string(),
                            "".to_string(),
                        ));
                    }
                }

                let data = if let Some(data) = value.get("data") {
                    serde_json::from_value(data.clone())?
                } else {
                    serde_json::from_value(value.clone())?
                };

                let includes = if let Some(includes) = value.get("includes") {
                    Some(serde_json::from_value(includes.clone())?)
                } else {
                    None
                };

                let meta = if let Some(meta) = value.get("meta") {
                    Some(serde_json::from_value(meta.clone())?)
                } else {
                    None
                };

                Ok((data, includes, meta))
            }
            Err(e) => Err(TwitterError::ParseError(serde_json::Error::custom(
                e.to_string(),
            ))),
        }
    } else {
        match response.text().await {
            Ok(text) => {
                if let Ok(twitter_api_error) = serde_json::from_str::<TwitterApiError>(&text) {
                    return Err(TwitterError::from_api_error(&twitter_api_error));
                } else if let Ok(error_response) =
                    serde_json::from_str::<TwitterDefaultError>(&text)
                {
                    return Err(TwitterError::ApiError(
                        "Twitter API Error".to_string(),
                        "default".to_string(),
                        format!(
                            " - {} (Code: {})",
                            error_response.message, error_response.code
                        ),
                    ));
                } else {
                    return Err(TwitterError::ParseError(serde_json::Error::custom(
                        "Unknown error".to_string(),
                    )));
                }
            }
            Err(e) => Err(TwitterError::Network(e)),
        }
    }
}<|MERGE_RESOLUTION|>--- conflicted
+++ resolved
@@ -1,12 +1,8 @@
 use {
     crate::list::models::{Includes, Meta},
     reqwest::{Response, StatusCode},
-<<<<<<< HEAD
-    serde::{de::Error, Deserialize, Serialize},
-=======
     schemars::JsonSchema,
     serde::{Deserialize, Serialize},
->>>>>>> e1753000
     serde_json::Value,
     thiserror::Error,
 };
@@ -414,9 +410,7 @@
 
                 Ok((data, includes, meta))
             }
-            Err(e) => Err(TwitterError::ParseError(serde_json::Error::custom(
-                e.to_string(),
-            ))),
+            Err(e) => Err(TwitterError::Network(e)),
         }
     } else {
         match response.text().await {
@@ -435,9 +429,7 @@
                         ),
                     ));
                 } else {
-                    return Err(TwitterError::ParseError(serde_json::Error::custom(
-                        "Unknown error".to_string(),
-                    )));
+                    return Err(TwitterError::Other("Unknown Twitter API error".to_string()));
                 }
             }
             Err(e) => Err(TwitterError::Network(e)),
