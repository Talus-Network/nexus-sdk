#
# just
#
# Command runner for project-specific tasks.
# <https://github.com/casey/just>
#

# Commands concerning Nexus CLI
mod cli 'cli/.just'

# Commands concerning Nexus Toolkit for Rust
mod toolkit-rust 'toolkit-rust/.just'

<<<<<<< HEAD
# Commands concerning native Nexus Tools
mod tools 'tools/.just'
=======
# Commands concerning Nexus Types library
mod types 'types/.just'
>>>>>>> 216fdd48

[private]
_default:
    @just --list<|MERGE_RESOLUTION|>--- conflicted
+++ resolved
@@ -11,13 +11,11 @@
 # Commands concerning Nexus Toolkit for Rust
 mod toolkit-rust 'toolkit-rust/.just'
 
-<<<<<<< HEAD
+# Commands concerning Nexus Types library
+mod types 'types/.just'
+
 # Commands concerning native Nexus Tools
 mod tools 'tools/.just'
-=======
-# Commands concerning Nexus Types library
-mod types 'types/.just'
->>>>>>> 216fdd48
 
 [private]
 _default:
