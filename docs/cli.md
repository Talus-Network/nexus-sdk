--- conflicted
+++ resolved
@@ -190,17 +190,15 @@
 
 The network object ID is returned.
 
-<<<<<<< HEAD
-{% hint style="info" %}
-This command requires that a wallet is connected to the CLI...
-{% endhint %}
-=======
+{% hint style="info" %}
+This command requires that a wallet is connected to the CLI...
+{% endhint %}
+
 ---
 
 ### `nexus completion`
 
 Provides completion for some well-known shells.
->>>>>>> 4bd3dce9
 
 <!-- List of References -->
 
