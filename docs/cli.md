--- conflicted
+++ resolved
@@ -194,7 +194,6 @@
 
 ---
 
-<<<<<<< HEAD
 ### `nexus scheduler`
 
 Manage scheduler tasks, one-off occurrences, and periodic schedules.
@@ -209,7 +208,6 @@
 
 {% hint style="info" %}
 This command requires that a wallet is connected to the CLI and holds sufficient SUI for gas.
-=======
 ### `nexus crypto`
 
 Set of commands for managing the CLI’s encrypted secrets (master key, passphrase, identity key) and establishing secure sessions that power DAG data encryption.
@@ -224,12 +222,10 @@
 
 {% hint style="info" %}
 This command requires that a wallet is connected to the CLI and spends gas for **two** programmable transactions. Use `--sui-gas-coin` / `--sui-gas-budget` if you need explicit control.
->>>>>>> d6ee14dd
-{% endhint %}
-
----
-
-<<<<<<< HEAD
+{% endhint %}
+
+---
+
 **`nexus scheduler task inspect --task-id <id>`**
 
 Fetches the on-chain task object, prints high-level metadata (owner, metadata entries, payload sizes), and emits a JSON payload containing the raw task structure for tooling.
@@ -283,7 +279,6 @@
 {% hint style="info" %}
 This command requires that a wallet is connected to the CLI and holds sufficient SUI for gas.
 {% endhint %}
-=======
 **`nexus crypto generate-identity-key`**
 
 Creates a brand-new long-term identity key and stores it (encrypted) inside `~/.nexus/crypto.toml`. Because peers can no longer trust sessions tied to the previous identity, the CLI makes it clear that all stored sessions become invalid—run `nexus crypto auth` immediately after to populate a replacement session.
@@ -309,7 +304,6 @@
 **`nexus crypto key-status`**
 
 Reports where the current master key will be loaded from, following the same priority order as the runtime resolver: `NEXUS_CLI_STORE_PASSPHRASE` environment variable, keyring passphrase entry, or raw key entry. If a raw key is in use the CLI prints the first 8 hex characters so you can distinguish multiple installations; otherwise it notes the source or that no persistent key exists yet.
->>>>>>> d6ee14dd
 
 ---
 
