--- conflicted
+++ resolved
@@ -4,15 +4,9 @@
 //!
 //! # Example
 //!
-<<<<<<< HEAD
-//! ```ignore
-//! use crate::idents::workflow;
-=======
 //! ```no_run
 //! use nexus_types::sui::{ObjectID, ProgrammableTransactionBuilder};
 //! use nexus_types::idents::workflow;
->>>>>>> 66f37dcd
-//!
 //!
 //! let mut tx = ProgrammableTransactionBuilder::new();
 //! let workflow_pkg_id = ObjectID::random();
