# nexus-sdk

The Nexus SDK is a set of tools to help facilitate developers building with Nexus, the Agentic Workflow Engine, to build Talus agents or Talus tools.

This repository is a compilation of open-source Nexus packages. This includes:

- [`nexus-cli`][nexus-cli-repo]
- [`nexus-sdk`][nexus-sdk-repo]
- [`nexus-toolkit-rust`][nexus-toolkit-rust-repo]
- [Standard Nexus Tools][nexus-tools-repo]

---

<<<<<<< HEAD
For more detailed documentation of the contents see [our official documentation][nexus-docs].
=======
For more detailed documentation of the contents see [our Docs][nexus-wiki-link].

## Quick Install

```console
$ cargo binstall --git https://github.com/Talus-Network/nexus-sdk nexus-cli
```
>>>>>>> 757df74c

## Development

We use [just][just-repo]. Explore the repo by running it.

```console
$ just
```

<!-- List of references -->

[nexus-cli-repo]: https://github.com/Talus-Network/nexus-sdk/tree/main/cli
[nexus-sdk-repo]: https://github.com/Talus-Network/nexus-sdk/tree/main/sdk
[nexus-toolkit-rust-repo]: https://github.com/Talus-Network/nexus-sdk/tree/main/toolkit-rust
[nexus-tools-repo]: https://github.com/Talus-Network/nexus-sdk/tree/main/tools
[nexus-docs]: https://docs.talus.network
[just-repo]: https://github.com/casey/just<|MERGE_RESOLUTION|>--- conflicted
+++ resolved
@@ -11,17 +11,13 @@
 
 ---
 
-<<<<<<< HEAD
 For more detailed documentation of the contents see [our official documentation][nexus-docs].
-=======
-For more detailed documentation of the contents see [our Docs][nexus-wiki-link].
 
 ## Quick Install
 
 ```console
 $ cargo binstall --git https://github.com/Talus-Network/nexus-sdk nexus-cli
 ```
->>>>>>> 757df74c
 
 ## Development
 
