--- conflicted
+++ resolved
@@ -158,17 +158,11 @@
     }
 
     #[tokio::test]
-<<<<<<< HEAD
     async fn test_500_when_execution_fails() {
-        tokio::spawn(async move { bootstrap!(([127, 0, 0, 1], 8045), [Dummy500Tool]) });
-
-        // Give the webserver some time to start.
-        tokio::time::sleep(std::time::Duration::from_millis(100)).await;
-=======
-    #[serial]
-    async fn test_err_when_execution_fails() {
-        tokio::spawn(async move { bootstrap!([DummyErrTool]) });
->>>>>>> 045022ea
+        tokio::spawn(async move { bootstrap!(([127, 0, 0, 1], 8045), [DummyErrTool]) });
+
+        // Give the webserver some time to start.
+        tokio::time::sleep(std::time::Duration::from_millis(100)).await;
 
         let invoke = Client::new()
             .post("http://localhost:8045/path/invoke")
@@ -200,14 +194,10 @@
 
     #[tokio::test]
     async fn test_multiple_tools() {
-<<<<<<< HEAD
-        tokio::spawn(async move { bootstrap!(([127, 0, 0, 1], 8046), [DummyTool, Dummy500Tool]) });
-
-        // Give the webserver some time to start.
-        tokio::time::sleep(std::time::Duration::from_millis(100)).await;
-=======
-        tokio::spawn(async move { bootstrap!([DummyTool, DummyErrTool]) });
->>>>>>> 045022ea
+        tokio::spawn(async move { bootstrap!(([127, 0, 0, 1], 8046), [DummyTool, DummyErrTool]) });
+
+        // Give the webserver some time to start.
+        tokio::time::sleep(std::time::Duration::from_millis(100)).await;
 
         // Invoke /path tool.
         let invoke = Client::new()
